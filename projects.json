[
  {
    "repository": "Git",
    "url": "https://github.com/andreamazz/AMScrollingNavbar.git",
    "path": "AMScrollingNavbar",
    "branch": "master",
    "maintainer": "andrea@fancypixel.it",
    "compatibility": [
      {
        "version": "3.0",
        "commit": "424000e3ee8549fdc0705cb4fd1a0fae321ad787"
      },
      {
        "version": "4.0",
        "commit": "a9d68fb796886d03790fbef816e882e9d3edffaa"
      }
    ],
    "platforms": [
      "Darwin"
    ],
    "actions": [
      {
        "action": "BuildXcodeProjectTarget",
        "project": "AMScrollingNavbar.xcodeproj",
        "target": "AMScrollingNavbar",
        "destination": "generic/platform=iOS",
        "configuration": "Release"
      }
    ]
  },
  {
    "repository": "Git",
    "url": "https://github.com/Alamofire/Alamofire.git",
    "path": "Alamofire",
    "branch": "master",
    "maintainer": "cnoon@alamofire.org",
    "compatibility": [
      {
        "version": "3.0",
        "commit": "b03b43cc381ec02eb9855085427186ef89055eef"
      }
    ],
    "platforms": [
      "Darwin"
    ],
    "actions": [
      {
        "action": "BuildXcodeWorkspaceScheme",
        "workspace": "Alamofire.xcworkspace",
        "scheme": "Alamofire iOS",
        "destination": "generic/platform=iOS",
        "configuration": "Release"
      },
      {
        "action": "BuildXcodeWorkspaceScheme",
        "workspace": "Alamofire.xcworkspace",
        "scheme": "Alamofire macOS",
        "destination": "generic/platform=macOS",
        "configuration": "Release"
      },
      {
        "action": "BuildXcodeWorkspaceScheme",
        "workspace": "Alamofire.xcworkspace",
        "scheme": "Alamofire tvOS",
        "destination": "generic/platform=tvOS",
        "configuration": "Release"
      },
      {
        "action": "BuildXcodeWorkspaceScheme",
        "workspace": "Alamofire.xcworkspace",
        "scheme": "Alamofire watchOS",
        "destination": "generic/platform=watchOS",
        "configuration": "Release"
      },
      {
        "action": "BuildXcodeWorkspaceScheme",
        "workspace": "Alamofire.xcworkspace",
        "scheme": "iOS Example",
        "destination": "generic/platform=iOS",
        "configuration": "Release"
      }
    ]
  },
  {
    "repository": "Git",
    "url": "https://github.com/AsyncNinja/AsyncNinja.git",
    "path": "AsyncNinja",
    "branch": "master",
    "compatibility": [
      {
        "version": "3.1",
        "commit": "91b80dd2fc959b7673b5151bba41beef8e877607"
      },
      {
        "version": "4.0",
        "commit": "efc83bd21d8c25ba3896debab5f66408f683a1e7"
      }
    ],
    "maintainer": "antonvmironov@gmail.com",
    "platforms": [
      "Darwin",
      "Linux"
    ],
    "actions": [
      {
        "action": "BuildXcodeProjectScheme",
        "project": "AsyncNinja.xcodeproj",
        "scheme": "AsyncNinja",
        "destination": "generic/platform=macOS",
        "configuration": "Release"
      },
      {
        "action": "TestXcodeProjectScheme",
        "project": "AsyncNinja.xcodeproj",
        "scheme": "AsyncNinja",
        "destination": "platform=macOS"
      },
      {
        "action": "BuildXcodeProjectScheme",
        "project": "AsyncNinja.xcodeproj",
        "scheme": "AsyncNinja",
        "destination": "generic/platform=iOS",
        "configuration": "Release"
      },
      {
        "action": "TestXcodeProjectScheme",
        "project": "AsyncNinja.xcodeproj",
        "scheme": "AsyncNinja",
        "destination": "platform=iOS Simulator,name=iPhone 5"
      },
      {
        "action": "TestXcodeProjectScheme",
        "project": "AsyncNinja.xcodeproj",
        "scheme": "AsyncNinja",
        "destination": "platform=iOS Simulator,name=iPhone 7"
      },
      {
        "action": "BuildXcodeProjectScheme",
        "project": "AsyncNinja.xcodeproj",
        "scheme": "AsyncNinja",
        "destination": "generic/platform=tvOS",
        "configuration": "Release"
      },
      {
        "action": "TestXcodeProjectScheme",
        "project": "AsyncNinja.xcodeproj",
        "scheme": "AsyncNinja",
        "destination": "platform=tvOS Simulator,name=Apple TV 1080p"
      },
      {
        "action": "BuildXcodeProjectScheme",
        "project": "AsyncNinja.xcodeproj",
        "scheme": "AsyncNinja",
        "destination": "generic/platform=watchOS",
        "configuration": "Release"
      },
      {
        "action": "BuildSwiftPackage",
        "configuration": "release"
      },
      {
        "action": "TestSwiftPackage"
      }
    ]
  },
  {
    "repository": "Git",
    "url": "https://github.com/igor-makarov/BeaconKit.git",
    "path": "BeaconKit",
    "branch": "master",
    "maintainer": "igormaka@gmail.com",
    "compatibility": [
      {
        "version": "3.1",
        "commit": "189b40655da001a9599337767687857b4cf91b36"
      },
      {
        "version": "4.0",
        "commit": "189b40655da001a9599337767687857b4cf91b36"
      },
      {
        "version": "4.0.3",
        "commit": "189b40655da001a9599337767687857b4cf91b36"
      }
    ],
    "platforms": [
      "Darwin"
    ],
    "actions": [
      {
        "action": "BuildSwiftPackage",
        "configuration": "debug"
      },
      {
        "action": "TestSwiftPackage",
        "configuration": "debug"
      }
    ]
  },
  {
    "repository": "Git",
    "url": "https://github.com/IBM-Swift/BlueSocket",
    "path": "BlueSocket",
    "branch": "master",
    "maintainer": "babt@us.ibm.com",
    "compatibility": [
      {
        "version": "3.0",
        "commit": "b0dcf15387be3641ecafea52f872fcd106cb644a"
      }
    ],
    "platforms": [
      "Darwin"
    ],
    "actions": [
      {
        "action": "BuildXcodeWorkspaceScheme",
        "workspace": "BlueSocket.xcworkspace",
        "scheme": "Socket",
        "destination": "generic/platform=macOS",
        "configuration": "Release"
      },
      {
        "action": "BuildXcodeWorkspaceScheme",
        "workspace": "BlueSocket.xcworkspace",
        "scheme": "Socket-iOS",
        "destination": "generic/platform=iOS",
        "configuration": "Release"
      }
    ]
  },
  {
    "repository": "Git",
    "url": "https://github.com/badoo/Chatto.git",
    "path": "Chatto",
    "branch": "master",
    "maintainer": "a.p.schukin@gmail.com",
    "compatibility": [
      {
        "version": "3.1",
        "commit": "0eb7ac56b76ed5c1024b7035ed0e29f69c74c8e7"
      },
      {
        "version": "4.0.3",
        "commit": "3e4b1a7167b066b1472fe217778461f9d7bd46fd"
      }
    ],
    "platforms": [
      "Darwin"
    ],
    "actions": [
      {
        "action": "BuildXcodeWorkspaceScheme",
        "workspace": "Chatto.xcworkspace",
        "scheme": "Chatto",
        "destination": "generic/platform=iOS",
        "configuration": "Release"
      },
      {
        "action": "TestXcodeWorkspaceScheme",
        "workspace": "Chatto.xcworkspace",
        "scheme": "Chatto",
        "destination": "platform=iOS Simulator,name=iPhone 7"
      },
      {
        "action": "BuildXcodeWorkspaceScheme",
        "workspace": "Chatto.xcworkspace",
        "scheme": "ChattoAdditions",
        "destination": "generic/platform=iOS",
        "configuration": "Release"
      },
      {
        "action": "TestXcodeWorkspaceScheme",
        "workspace": "Chatto.xcworkspace",
        "scheme": "ChattoAdditions",
        "destination": "platform=iOS Simulator,name=iPhone 7"
      },
      {
        "action": "BuildXcodeWorkspaceScheme",
        "workspace": "ChattoApp/ChattoApp.xcworkspace",
        "scheme": "ChattoApp",
        "destination": "generic/platform=iOS",
        "configuration": "Release"
      },
      {
        "action": "TestXcodeWorkspaceScheme",
        "workspace": "ChattoApp/ChattoApp.xcworkspace",
        "scheme": "ChattoApp",
        "destination": "platform=iOS Simulator,name=iPhone 7"
      }
    ]
  },
  {
    "repository": "Git",
    "url": "https://github.com/emaloney/CleanroomLogger.git",
    "path": "CleanroomLogger",
    "branch": "master",
    "maintainer": "emaloney@gilt.com",
    "compatibility": [
      {
        "version": "3.0",
        "commit": "1d6cd902ace110048c91b4bfdfeffa955738522f"
      },
      {
        "version": "3.1",
        "commit": "d023ef2e6a2165bb162f4385828e321d4573fca0"
      }
    ],
    "platforms": [
      "Darwin"
    ],
    "actions": [
      {
        "action": "BuildXcodeProjectScheme",
        "project": "CleanroomLogger.xcodeproj",
        "scheme": "CleanroomLogger",
        "destination": "generic/platform=iOS",
        "configuration": "Release"
      },
      {
        "action": "BuildXcodeProjectScheme",
        "project": "CleanroomLogger.xcodeproj",
        "scheme": "CleanroomLogger",
        "destination": "generic/platform=macOS",
        "configuration": "Release"
      },
      {
        "action": "BuildXcodeProjectScheme",
        "project": "CleanroomLogger.xcodeproj",
        "scheme": "CleanroomLogger",
        "destination": "generic/platform=tvOS",
        "configuration": "Release"
      },
      {
        "action": "BuildXcodeProjectScheme",
        "project": "CleanroomLogger.xcodeproj",
        "scheme": "CleanroomLogger",
        "destination": "generic/platform=watchOS",
        "configuration": "Release"
      },
      {
        "action": "TestXcodeProjectScheme",
        "project": "CleanroomLogger.xcodeproj",
        "scheme": "CleanroomLogger",
        "destination": "platform=macOS"
      }
    ]
  },
  {
    "repository": "Git",
    "url": "https://github.com/JohnEstropia/CoreStore",
    "path": "CoreStore",
    "branch": "master",
    "maintainer": "rommel.estropia@gmail.com",
    "compatibility": [
      {
        "version": "3.2",
        "commit": "e314db8f56b83f2cc761a70cdfc3b823b9815c03"
      },
      {
        "version": "4.0",
        "commit": "83e6082c5646c5eb4d3130ce575ab858df168c59"
      }
    ],
    "platforms": [
      "Darwin"
    ],
    "actions": [
      {
        "action": "BuildXcodeWorkspaceScheme",
        "workspace": "CoreStore.xcworkspace",
        "scheme": "CoreStore iOS",
        "destination": "generic/platform=iOS",
        "configuration": "Release"
      },
      {
        "action": "BuildXcodeWorkspaceScheme",
        "workspace": "CoreStore.xcworkspace",
        "scheme": "CoreStore OSX",
        "destination": "generic/platform=macOS",
        "configuration": "Release"
      },
      {
        "action": "BuildXcodeWorkspaceScheme",
        "workspace": "CoreStore.xcworkspace",
        "scheme": "CoreStore tvOS",
        "destination": "generic/platform=tvOS",
        "configuration": "Release"
      },
      {
        "action": "BuildXcodeWorkspaceScheme",
        "workspace": "CoreStore.xcworkspace",
        "scheme": "CoreStore watchOS",
        "destination": "generic/platform=watchOS",
        "configuration": "Release"
      },
      {
        "action": "BuildXcodeWorkspaceScheme",
        "workspace": "CoreStore.xcworkspace",
        "scheme": "CoreStoreDemo",
        "destination": "generic/platform=iOS",
        "configuration": "Release"
      },
      {
        "action": "TestXcodeWorkspaceScheme",
        "workspace": "CoreStore.xcworkspace",
        "scheme": "CoreStore iOS",
        "destination": "platform=iOS Simulator,name=iPhone 7"
      },
      {
        "action": "TestXcodeWorkspaceScheme",
        "workspace": "CoreStore.xcworkspace",
        "scheme": "CoreStore OSX",
        "destination": "platform=macOS"
      },
      {
        "action": "TestXcodeWorkspaceScheme",
        "workspace": "CoreStore.xcworkspace",
        "scheme": "CoreStore tvOS",
        "destination": "platform=tvOS Simulator,name=Apple TV 1080p"
      }
    ]
  },
  {
    "repository": "Git",
    "url": "https://github.com/louisdh/cub.git",
    "path": "cub",
    "branch": "master",
    "maintainer": "louisdhauwe@silverfox.be",
    "compatibility": [
      {
        "version": "4.0.3",
        "commit": "3574d3fda70091f8dea6494cafa4bca0c340b354"
      }
    ],
    "platforms": [
      "Darwin"
    ],
    "actions": [
      {
        "action": "BuildXcodeWorkspaceScheme",
        "workspace": "Cub.xcworkspace",
        "scheme": "Cub iOS [Double]",
        "destination": "generic/platform=iOS",
        "configuration": "Release"
      },
      {
        "action": "BuildXcodeWorkspaceScheme",
        "workspace": "Cub.xcworkspace",
        "scheme": "Cub macOS Release [Double]",
        "destination": "generic/platform=macOS",
        "configuration": "Release"
      },
      {
        "action": "TestXcodeWorkspaceScheme",
        "workspace": "Cub.xcworkspace",
        "scheme": "Cub macOS Tests",
        "destination": "platform=macOS"
      }
    ]
  },
  {
    "repository": "Git",
    "url": "https://github.com/Bouke/DNS.git",
    "path": "DNS",
    "branch": "master",
    "maintainer": "bouke@haarsma.eu",
    "compatibility": [
      {
        "version": "3.1",
        "commit": "9e102ed702045a09eae77b16d223160a66c3f8bc"
      },
      {
        "version": "4.0",
        "commit": "04ae84dbaf423214c644590cbe0d837edfbfd411"
      }
    ],
    "platforms": [
      "Darwin"
    ],
    "actions": [
      {
        "action": "BuildSwiftPackage",
        "configuration": "release"
      },
      {
        "action": "TestSwiftPackage"
      }
    ]
  },
  {
    "repository": "Git",
    "url": "https://github.com/bignerdranch/Deferred.git",
    "path": "Deferred",
    "branch": "master",
    "compatibility": [
      {
        "version": "3.2",
        "commit": "190f44e8de0d949c7cdc55e3b3bd856a05b42a67"
      },
      {
        "version": "4.0",
        "commit": "190f44e8de0d949c7cdc55e3b3bd856a05b42a67"
      }
    ],
    "platforms": [
      "Darwin",
      "Linux"
    ],
    "maintainer": "zachary@bignerdranch.com",
    "actions": [
      {
        "action": "BuildSwiftPackage",
        "configuration": "release"
      },
      {
        "action": "BuildXcodeProjectScheme",
        "project": "Deferred.xcodeproj",
        "scheme": "MobileDeferred",
        "destination": "generic/platform=iOS",
        "configuration": "Release"
      },
      {
        "action": "BuildXcodeProjectScheme",
        "project": "Deferred.xcodeproj",
        "scheme": "TVDeferred",
        "destination": "generic/platform=tvOS",
        "configuration": "Release"
      },
      {
        "action": "BuildXcodeProjectScheme",
        "project": "Deferred.xcodeproj",
        "scheme": "NanoDeferred",
        "destination": "generic/platform=watchOS",
        "configuration": "Release"
      },
      {
        "action": "TestSwiftPackage"
      }
    ]
  },
  {
    "repository": "Git",
    "url": "https://github.com/ankurp/Dollar.git",
    "path": "Dollar",
    "branch": "master",
    "maintainer": "ankur.patel@ymail.com",
    "compatibility": [
      {
        "version": "3.0",
        "commit": "c0dd3c0f8cd5fa12f8b433f3f2e3e50fa7debdf5"
      }
    ],
    "platforms": [
      "Darwin"
    ],
    "actions": [
      {
        "action": "BuildXcodeProjectScheme",
        "project": "Dollar.xcodeproj",
        "scheme": "Dollar",
        "destination": "generic/platform=macOS",
        "configuration": "Release"
      }
    ]
  },
  {
    "repository": "Git",
    "url": "https://github.com/jflinter/Dwifft.git",
    "path": "Dwifft",
    "branch": "master",
    "maintainer": "jflinter11@gmail.com",
    "compatibility": [
      {
        "version": "3.0",
        "commit": "e3e8bf0d2355a23dc0f1af3a0b6465efcb3b6488"
      },
      {
        "version": "3.1",
        "commit": "e3e8bf0d2355a23dc0f1af3a0b6465efcb3b6488"
      }
    ],
    "platforms": [
      "Darwin"
    ],
    "actions": [
      {
        "action": "BuildXcodeProjectTarget",
        "project": "Dwifft.xcodeproj",
        "target": "Dwifft",
        "destination": "generic/platform=iOS",
        "configuration": "Release"
      }
    ]
  },
  {
    "repository": "Git",
    "url": "https://github.com/groue/GRDB.swift.git",
    "path": "GRDB.swift",
    "branch": "master",
    "compatibility": [
      {
        "version": "4.0",
        "commit": "58e05d13d1e5b42c70c6dd36d64cf1a44fabbb45"
      },
      {
        "version": "3.1",
        "commit": "ba8375adb120a9c67de8cc8f420c934581a82e3b"
      }
    ],
    "platforms": [
      "Darwin"
    ],
    "maintainer": "gwendal.roue@gmail.com",
    "actions": [
      {
        "action": "BuildSwiftPackage",
        "configuration": "release"
      },
      {
        "action": "TestSwiftPackage"
      }
    ]
  },
  {
    "repository": "Git",
    "url": "https://github.com/artsabintsev/Guitar.git",
    "path": "Guitar",
    "branch": "master",
    "compatibility": [
      {
        "version": "4.0",
        "commit": "d88afd48e8793d66f4609db98710b679ce039341"
      },
      {
        "version": "3.1",
        "commit": "f3135a5c1fc7ac079cf4156992455b254b16bb84"
      }
    ],
    "maintainer": "arthur@sabintsev.com",
    "platforms": [
      "Darwin",
      "Linux"
    ],
    "actions": [
      {
        "action": "BuildSwiftPackage",
        "configuration": "release"
      },
      {
        "action": "TestSwiftPackage"
      }
    ]
  },
  {
    "repository": "Git",
    "url": "https://github.com/IBAnimatable/IBAnimatable.git",
    "path": "IBAnimatable",
    "branch": "master",
    "maintainer": "JakeLinAu@gmail.com",
    "compatibility": [
      {
        "version": "4.0",
        "commit": "b565f2755567e3b75311393f643fa14f4cccf69b"
      }
    ],
    "platforms": [
      "Darwin"
    ],
    "actions": [
      {
        "action": "BuildXcodeWorkspaceScheme",
        "workspace": "IBAnimatable.xcworkspace",
        "scheme": "IBAnimatable",
        "destination": "generic/platform=iOS",
        "configuration": "Release"
      },
      {
        "action": "BuildXcodeWorkspaceScheme",
        "workspace": "IBAnimatable.xcworkspace",
        "scheme": "IBAnimatableApp",
        "destination": "generic/platform=iOS",
        "configuration": "Release"
      }
    ]
  },
  {
    "repository": "Git",
    "url": "https://github.com/IBAnimatable/IBAnimatable.git",
    "path": "IBAnimatable",
    "branch": "master",
    "maintainer": "JakeLinAu@gmail.com",
    "compatibility": [
      {
        "version": "3.0",
        "commit": "b428dd736d9418e03a1fad19d89f2c9b99389227"
      }
    ],
    "platforms": [
      "Darwin"
    ],
    "actions": [
      {
        "action": "BuildXcodeProjectScheme",
        "project": "IBAnimatable.xcodeproj",
        "scheme": "IBAnimatable",
        "destination": "generic/platform=iOS",
        "configuration": "Release"
      },
      {
        "action": "BuildXcodeProjectScheme",
        "project": "IBAnimatable.xcodeproj",
        "scheme": "IBAnimatableApp",
        "destination": "generic/platform=iOS",
        "configuration": "Release"
      }
    ]
  },
  {
    "repository": "Git",
    "url": "https://github.com/jessesquires/JSQCoreDataKit.git",
    "path": "JSQCoreDataKit",
    "branch": "master",
    "maintainer": "jesse@jessesquires.com",
    "compatibility": [
      {
        "version": "4.0",
        "commit": "c48fed73909a295d9aa80e22a4a0e26a04301723"
      },
      {
        "version": "3.0",
        "commit": "5e8b8327fc87c008e718a2c1aa0a78b7eac16a53"
      }
    ],
    "platforms": [
      "Darwin"
    ],
    "actions": [
      {
        "action": "BuildXcodeProjectTarget",
        "project": "JSQCoreDataKit.xcodeproj",
        "target": "JSQCoreDataKit-iOS",
        "destination": "generic/platform=iOS",
        "configuration": "Release"
      },
      {
        "action": "TestXcodeProjectScheme",
        "project": "JSQCoreDataKit.xcodeproj",
        "scheme": "JSQCoreDataKitTests",
        "destination": "platform=iOS Simulator,name=iPhone 6s"
      }
    ]
  },
  {
    "repository": "Git",
    "url": "https://github.com/jessesquires/JSQDataSourcesKit.git",
    "path": "JSQDataSourcesKit",
    "branch": "master",
    "maintainer": "jesse@jessesquires.com",
    "compatibility": [
      {
        "version": "4.0",
        "commit": "25ee7e2e2ab50d5e2237292ddc74973c68aee89a"
      },
      {
        "version": "3.0",
        "commit": "b764e341713d67ab9c8160929f46e55ad1e2ca07"
      }
    ],
    "platforms": [
      "Darwin"
    ],
    "actions": [
      {
        "action": "BuildXcodeProjectTarget",
        "project": "JSQDataSourcesKit.xcodeproj",
        "target": "JSQDataSourcesKit-iOS",
        "destination": "generic/platform=iOS",
        "configuration": "Release"
      },
      {
        "action": "TestXcodeProjectScheme",
        "project": "JSQDataSourcesKit.xcodeproj",
        "scheme": "JSQDataSourcesKitTests",
        "destination": "platform=iOS Simulator,name=iPhone 6s"
      }
    ]
  },
  {
    "repository": "Git",
    "url": "https://github.com/kishikawakatsumi/KeychainAccess.git",
    "path": "KeychainAccess",
    "branch": "master",
    "maintainer": "kishikawakatsumi@mac.com",
    "compatibility": [
      {
        "version": "3.0",
        "commit": "6e3d9679fd49c7ae8869454e76edf1306983c62c"
      }
    ],
    "platforms": [
      "Darwin"
    ],
    "actions": [
      {
        "action": "BuildXcodeWorkspaceScheme",
        "workspace": "KeychainAccess.xcworkspace",
        "scheme": "KeychainAccess",
        "destination": "platform=macOS",
        "configuration": "Release"
      },
      {
        "action": "BuildXcodeWorkspaceScheme",
        "workspace": "KeychainAccess.xcworkspace",
        "scheme": "KeychainAccess",
        "destination": "generic/platform=iOS",
        "configuration": "Release"
      },
      {
        "action": "BuildXcodeWorkspaceScheme",
        "workspace": "KeychainAccess.xcworkspace",
        "scheme": "KeychainAccess",
        "destination": "generic/platform=tvOS",
        "configuration": "Release"
      },
      {
        "action": "BuildXcodeWorkspaceScheme",
        "workspace": "KeychainAccess.xcworkspace",
        "scheme": "KeychainAccess",
        "destination": "generic/platform=watchOS",
        "configuration": "Release"
      }
    ]
  },
  {
    "repository": "Git",
    "url": "https://github.com/kickstarter/Kickstarter-Prelude",
    "path": "Kickstarter-Prelude",
    "branch": "master",
    "maintainer": "stephen@stephencelis.com",
    "compatibility": [
      {
        "version": "3.0",
        "commit": "9b2cc23ce8acf29b4b666a80a665c67cba800aac"
      }
    ],
    "platforms": [
      "Darwin"
    ],
    "actions": [
      {
        "action": "BuildXcodeProjectScheme",
        "project": "Prelude.xcodeproj",
        "scheme": "Prelude-iOS",
        "destination": "generic/platform=iOS",
        "configuration": "Release"
      },
      {
        "action": "BuildXcodeProjectScheme",
        "project": "Prelude.xcodeproj",
        "scheme": "Prelude-tvOS",
        "destination": "generic/platform=tvOS",
        "configuration": "Release"
      },
      {
        "action": "BuildXcodeProjectScheme",
        "project": "Prelude.xcodeproj",
        "scheme": "Prelude-UIKit-iOS",
        "destination": "generic/platform=iOS",
        "configuration": "Release"
      },
      {
        "action": "BuildXcodeProjectScheme",
        "project": "Prelude.xcodeproj",
        "scheme": "Prelude-UIKit-tvOS",
        "destination": "generic/platform=tvOS",
        "configuration": "Release"
      }
    ]
  },
  {
    "repository": "Git",
    "url": "https://github.com/kickstarter/Kickstarter-ReactiveExtensions",
    "path": "Kickstarter-ReactiveExtensions",
    "branch": "master",
    "maintainer": "stephen@stephencelis.com",
    "compatibility": [
      {
        "version": "3.0",
        "commit": "732eab9da730699f264dceb4f423586754191d67"
      }
    ],
    "platforms": [
      "Darwin"
    ],
    "actions": [
      {
        "action": "BuildXcodeProjectScheme",
        "project": "ReactiveExtensions.xcodeproj",
        "scheme": "ReactiveExtensions-iOS",
        "destination": "generic/platform=iOS",
        "configuration": "Release"
      },
      {
        "action": "BuildXcodeProjectScheme",
        "project": "ReactiveExtensions.xcodeproj",
        "scheme": "ReactiveExtensions-TestHelpers-iOS",
        "destination": "generic/platform=iOS",
        "configuration": "Release"
      },
      {
        "action": "BuildXcodeProjectScheme",
        "project": "ReactiveExtensions.xcodeproj",
        "scheme": "ReactiveExtensions-TestHelpers-tvOS",
        "destination": "generic/platform=tvOS",
        "configuration": "Release"
      },
      {
        "action": "BuildXcodeProjectScheme",
        "project": "ReactiveExtensions.xcodeproj",
        "scheme": "ReactiveExtensions-tvOS",
        "destination": "generic/platform=tvOS",
        "configuration": "Release"
      }
    ]
  },
  {
    "repository": "Git",
    "url": "https://github.com/onevcat/Kingfisher.git",
    "path": "Kingfisher",
    "branch": "master",
    "maintainer": "onev@onevcat.com",
    "compatibility": [
      {
        "version": "3.0",
        "commit": "5cfa0dd5c9fc48e1c31f574ad8eaa31a3a9d4003"
      }
    ],
    "platforms": [
      "Darwin"
    ],
    "actions": [
      {
        "action": "BuildXcodeWorkspaceScheme",
        "workspace": "Kingfisher.xcworkspace",
        "scheme": "Kingfisher",
        "destination": "generic/platform=iOS",
        "configuration": "Release"
      },
      {
        "action": "BuildXcodeWorkspaceScheme",
        "workspace": "Kingfisher.xcworkspace",
        "scheme": "Kingfisher-macOS",
        "destination": "generic/platform=macOS",
        "configuration": "Release"
      },
      {
        "action": "BuildXcodeWorkspaceScheme",
        "workspace": "Kingfisher.xcworkspace",
        "scheme": "Kingfisher-tvOS",
        "destination": "generic/platform=tvOS",
        "configuration": "Release"
      },
      {
        "action": "BuildXcodeWorkspaceScheme",
        "workspace": "Kingfisher.xcworkspace",
        "scheme": "Kingfisher-watchOS",
        "destination": "generic/platform=watchOS",
        "configuration": "Release"
      }
    ]
  },
  {
    "repository": "Git",
    "url": "https://github.com/IBM-Swift/Kitura.git",
    "path": "Kitura",
    "branch": "master",
    "maintainer": "navneet@us.ibm.com",
    "compatibility": [
      {
        "version": "4.0",
        "commit": "edbd229ba8b99db936bc552c8e4f8e190a6dc633"
      }
    ],
    "platforms": [
      "Darwin",
      "Linux"
    ],
    "actions": [
      {
        "action": "BuildSwiftPackage",
        "configuration": "release",
        "xfail": {
          "compatibility": {
            "4.0": {
              "branch": {
                "master": "https://bugs.swift.org/browse/SR-6748",
                "swift-4.1-branch": "https://bugs.swift.org/browse/SR-6748",
                "swift-4.2-branch": "https://bugs.swift.org/browse/SR-6748",
                "swift-5.0-branch": "https://bugs.swift.org/browse/SR-6748"
              }
            }
          }
        }
      }
    ]
  },
  {
    "repository": "Git",
    "url": "https://github.com/lyft/Kronos.git",
    "path": "Kronos",
    "branch": "master",
    "maintainer": "Reflejo@gmail.com",
    "compatibility": [
      {
        "version": "3.0",
        "commit": "56bb7200af13151184a319a4826e64764adacdf2"
      }
    ],
    "platforms": [
      "Darwin"
    ],
    "actions": [
      {
        "action": "BuildXcodeProjectTarget",
        "project": "Kronos.xcodeproj",
        "target": "Kronos",
        "destination": "generic/platform=iOS",
        "configuration": "Release"
      },
      {
        "action": "BuildXcodeProjectTarget",
        "project": "Kronos.xcodeproj",
        "target": "Kronos",
        "destination": "generic/platform=macOS",
        "configuration": "Release"
      },
      {
        "action": "BuildXcodeProjectTarget",
        "project": "Kronos.xcodeproj",
        "target": "Kronos",
        "destination": "generic/platform=tvOS",
        "configuration": "Release"
      },
      {
        "action": "BuildXcodeProjectTarget",
        "project": "Kronos.xcodeproj",
        "target": "Kronos",
        "destination": "generic/platform=iOS",
        "configuration": "Release"
      },
      {
        "action": "BuildSwiftPackage",
        "configuration": "release"
      },
      {
        "action": "TestSwiftPackage"
      }
    ]
  },
  {
    "repository": "Git",
    "url": "https://github.com/Bouke/Lark.git",
    "path": "Lark",
    "branch": "master",
    "maintainer": "bouke@haarsma.eu",
    "compatibility": [
      {
        "version": "3.0",
        "commit": "0179286cd571fa49a7d95cbcafa725cba9e11207"
      },
      {
        "version": "4.0",
        "commit": "7604f91d757d888c456f75e19c00ea755d94fe8f"
      }
    ],
    "platforms": [
      "Darwin"
    ],
    "actions": [
      {
        "action": "BuildSwiftPackage",
        "configuration": "release"
      },
      {
        "action": "TestSwiftPackage"
      }
    ]
  },
  {
    "repository": "Git",
    "url": "https://github.com/Moya/Moya.git",
    "path": "Moya",
    "branch": "master",
    "compatibility": [
      {
        "version": "3.1",
        "commit": "c4e58ee23db4aaec944505a2f7b001a89b602d7d"
      },
      {
        "version": "4.0.3",
        "commit": "4b3ff7e7ddd87c0ce73b39b5390c045fe1a8d4af"
      }
    ],
    "maintainer": "ash@ashfurrow.com",
    "platforms": [
      "Darwin"
    ],
    "actions": [
      {
        "action": "BuildSwiftPackage",
        "configuration": "release"
      },
      {
        "action": "TestSwiftPackage"
      }
    ]
  },
  {
    "repository": "Git",
    "url": "https://github.com/Bouke/NetService.git",
    "path": "NetService",
    "branch": "master",
    "maintainer": "bouke@haarsma.eu",
    "compatibility": [
      {
        "version": "3.1",
        "commit": "4c20bd99c56f6ba370faf1d014599f7149fb834d"
      },
      {
        "version": "4.0",
        "commit": "51256c161c32570267174469ac3826b7bb3da113"
      }
    ],
    "platforms": [
      "Darwin",
      "Linux"
    ],
    "actions": [
      {
        "action": "BuildSwiftPackage",
        "configuration": "release"
      },
      {
        "action": "TestSwiftPackage"
      }
    ]
  },
  {
    "repository": "Git",
    "url": "https://github.com/Hearst-DD/ObjectMapper.git",
    "path": "ObjectMapper",
    "branch": "master",
    "maintainer": "tristanhimmelman@gmail.com",
    "compatibility": [
      {
        "version": "3.0",
        "commit": "eef27bfcfd201036a12992b6988e64a088fe7354"
      }
    ],
    "platforms": [
      "Darwin"
    ],
    "actions": [
      {
        "action": "BuildXcodeWorkspaceScheme",
        "workspace": "ObjectMapper.xcworkspace",
        "scheme": "ObjectMapper-iOS",
        "destination": "generic/platform=iOS",
        "configuration": "Release",
        "xfail": {
          "compatibility": {
            "3.0": {
              "branch": {
                "master": "https://bugs.swift.org/browse/SR-6690",
                "swift-4.2-branch": "https://bugs.swift.org/browse/SR-6690"
              }
            }
          }
        }
      },
      {
        "action": "BuildXcodeWorkspaceScheme",
        "workspace": "ObjectMapper.xcworkspace",
        "scheme": "ObjectMapper-Mac",
        "destination": "generic/platform=macOS",
        "configuration": "Release",
        "xfail": {
          "compatibility": {
            "3.0": {
              "branch": {
                "master": "https://bugs.swift.org/browse/SR-6690",
                "swift-4.2-branch": "https://bugs.swift.org/browse/SR-6690"
              }
            }
          }
        }
      },
      {
        "action": "BuildXcodeWorkspaceScheme",
        "workspace": "ObjectMapper.xcworkspace",
        "scheme": "ObjectMapper-tvOS",
        "destination": "generic/platform=tvOS",
        "configuration": "Release",
        "xfail": {
          "compatibility": {
            "3.0": {
              "branch": {
                "master": "https://bugs.swift.org/browse/SR-6690",
                "swift-4.2-branch": "https://bugs.swift.org/browse/SR-6690"
              }
            }
          }
        }
      },
      {
        "action": "BuildXcodeWorkspaceScheme",
        "workspace": "ObjectMapper.xcworkspace",
        "scheme": "ObjectMapper-watchOS",
        "destination": "generic/platform=watchOS",
        "configuration": "Release",
        "xfail": {
          "compatibility": {
            "3.0": {
              "branch": {
                "master": "https://bugs.swift.org/browse/SR-6690",
                "swift-4.2-branch": "https://bugs.swift.org/browse/SR-6690"
              }
            }
          }
        }
      }
    ]
  },
  {
    "repository": "Git",
    "url": "https://github.com/PerfectlySoft/Perfect.git",
    "path": "Perfect",
    "branch": "master",
    "maintainer": "sean@perfect.org",
    "compatibility": [
      {
        "version": "3.0",
        "commit": "540feb1d8b3c1965823e0e3ecc9e975d47006b80"
      }
    ],
    "platforms": [
      "Darwin",
      "Linux"
    ],
    "actions": [
      {
        "action": "BuildSwiftPackage",
        "configuration": "release"
      }
    ]
  },
  {
    "repository": "Git",
    "url": "https://github.com/willowtreeapps/PinkyPromise.git",
    "path": "PinkyPromise",
    "branch": "master",
    "compatibility": [
      {
        "version": "3.0",
        "commit": "a127ac74685daec77dd4580bd82c8ace8cc9cc29"
      }
    ],
    "platforms": [
      "Darwin"
    ],
    "maintainer": "connerk@gmail.com",
    "actions": [
      {
        "action": "BuildXcodeProjectScheme",
        "project": "PinkyPromise.xcodeproj",
        "scheme": "PinkyPromise_iOS",
        "destination": "generic/platform=iOS",
        "configuration": "Release"
      },
      {
        "action": "BuildXcodeProjectScheme",
        "project": "PinkyPromise.xcodeproj",
        "scheme": "PinkyPromise_macOS",
        "destination": "generic/platform=macOS",
        "configuration": "Release"
      },
      {
        "action": "BuildSwiftPackage",
        "configuration": "release"
      },
      {
        "action": "TestXcodeProjectScheme",
        "project": "PinkyPromise.xcodeproj",
        "scheme": "PinkyPromise_iOS",
        "destination": "platform=iOS Simulator,name=iPhone 7",
        "configuration": "Release"
      },
      {
        "action": "TestXcodeProjectScheme",
        "project": "PinkyPromise.xcodeproj",
        "scheme": "PinkyPromise_macOS",
        "destination": "platform=macOS",
        "configuration": "Release"
      },
      {
        "action": "TestSwiftPackage"
      }
    ]
  },
  {
    "repository": "Git",
    "url": "https://github.com/pinterest/plank.git",
    "path": "Plank",
    "branch": "master",
    "compatibility": [
      {
        "version": "3.0",
        "commit": "d69c8e6f9942c098e589a75162d3196dec183929"
      },
      {
        "version": "4.0.3",
        "commit": "fe78418de7757d100c94f702e8effb5e7b8e93b8"
      }
    ],
    "maintainer": "rmalik@pinterest.com",
    "platforms": [
      "Darwin",
      "Linux"
    ],
    "actions": [
      {
        "action": "BuildSwiftPackage",
        "configuration": "release"
      },
      {
        "action": "TestSwiftPackage"
      }
    ]
  },
  {
    "repository": "Git",
    "url": "https://github.com/ProcedureKit/ProcedureKit.git",
    "path": "ProcedureKit",
    "branch": "master",
    "maintainer": "danthorpe@me.com",
    "compatibility": [
      {
        "version": "3.0",
        "commit": "d6389ea98ec2e0d17ab368f40045bfe48622ac67"
      },
      {
        "version": "3.1",
        "commit": "46bdfdf2910acc84e58ed686df14a46a5cbc61f4"
      }
    ],
    "platforms": [
      "Darwin"
    ],
    "actions": [
      {
        "action": "BuildXcodeProjectTarget",
        "project": "ProcedureKit.xcodeproj",
        "target": "ProcedureKit",
        "destination": "platform=macOS",
        "configuration": "Release",
        "xfail": {
          "compatibility": {
            "3.1": {
              "branch": {
                "master": "https://bugs.swift.org/browse/SR-6618",
                "swift-4.1-branch": "https://bugs.swift.org/browse/SR-6618",
                "swift-4.2-branch": "https://bugs.swift.org/browse/SR-6618",
                "swift-5.0-branch": "https://bugs.swift.org/browse/SR-6618"
              }
            }
          }
        }
      },
      {
        "action": "BuildXcodeProjectTarget",
        "project": "ProcedureKit.xcodeproj",
        "target": "ProcedureKit",
        "destination": "generic/platform=iOS",
        "configuration": "Release",
        "xfail": {
          "compatibility": {
            "3.1": {
              "branch": {
                "master": "https://bugs.swift.org/browse/SR-6618",
                "swift-4.1-branch": "https://bugs.swift.org/browse/SR-6618",
                "swift-4.2-branch": "https://bugs.swift.org/browse/SR-6618",
                "swift-5.0-branch": "https://bugs.swift.org/browse/SR-6618"
              }
            }
          }
        }
      },
      {
        "action": "BuildXcodeProjectTarget",
        "project": "ProcedureKit.xcodeproj",
        "target": "ProcedureKit",
        "destination": "generic/platform=watchOS",
        "configuration": "Release",
        "xfail": {
          "compatibility": {
            "3.1": {
              "branch": {
                "master": "https://bugs.swift.org/browse/SR-6618",
                "swift-4.1-branch": "https://bugs.swift.org/browse/SR-6618",
                "swift-4.2-branch": "https://bugs.swift.org/browse/SR-6618",
                "swift-5.0-branch": "https://bugs.swift.org/browse/SR-6618"
              }
            }
          }
        }
      },
      {
        "action": "BuildXcodeProjectTarget",
        "project": "ProcedureKit.xcodeproj",
        "target": "ProcedureKit",
        "destination": "generic/platform=tvOS",
        "configuration": "Release",
        "xfail": {
          "compatibility": {
            "3.1": {
              "branch": {
                "master": "https://bugs.swift.org/browse/SR-6618",
                "swift-4.1-branch": "https://bugs.swift.org/browse/SR-6618",
                "swift-4.2-branch": "https://bugs.swift.org/browse/SR-6618",
                "swift-5.0-branch": "https://bugs.swift.org/browse/SR-6618"
              }
            }
          }
        }
      },
      {
        "action": "BuildXcodeProjectTarget",
        "project": "ProcedureKit.xcodeproj",
        "target": "ProcedureKitCloud",
        "destination": "platform=macOS",
        "configuration": "Release",
        "xfail": {
          "compatibility": {
            "3.0": {
              "branch": {
                "swift-4.0-branch": "rdar://35814436"
              }
            },
            "3.1": {
              "branch": {
                "master": "https://bugs.swift.org/browse/SR-6618",
                "swift-4.1-branch": "https://bugs.swift.org/browse/SR-6618",
                "swift-4.2-branch": "https://bugs.swift.org/browse/SR-6618",
                "swift-5.0-branch": "https://bugs.swift.org/browse/SR-6618"
              }
            }
          }
        }
      },
      {
        "action": "TestXcodeProjectTarget",
        "project": "ProcedureKit.xcodeproj",
        "target": "ProcedureKit",
        "destination": "platform=macOS"
      }
    ]
  },
  {
    "repository": "Git",
    "url": "https://github.com/mxcl/PromiseKit.git",
    "path": "PromiseKit",
    "branch": "master",
    "maintainer": "mxcl@me.com",
    "compatibility": [
      {
        "version": "3.0",
        "commit": "63ccb34a3d2834b7b08ce2014536344966399668"
      },
      {
        "version": "3.1",
        "commit": "c538a244b110389483c71d5801f7944e042b5b7b"
      },
      {
        "version": "3.2",
        "commit": "c538a244b110389483c71d5801f7944e042b5b7b"
      },
      {
        "version": "4.0.3",
        "commit": "c538a244b110389483c71d5801f7944e042b5b7b"
      }
    ],
    "platforms": [
      "Darwin",
      "Linux"
    ],
    "actions": [
      {
        "action": "BuildXcodeProjectTarget",
        "project": "PromiseKit.xcodeproj",
        "target": "PromiseKit",
        "destination": "generic/platform=macOS",
        "configuration": "Release"
      },
      {
        "action": "BuildXcodeProjectTarget",
        "project": "PromiseKit.xcodeproj",
        "target": "PromiseKit",
        "destination": "generic/platform=iOS",
        "configuration": "Release"
      },
      {
        "action": "BuildXcodeProjectTarget",
        "project": "PromiseKit.xcodeproj",
        "target": "PromiseKit",
        "destination": "generic/platform=watchOS",
        "configuration": "Release"
      },
      {
        "action": "BuildXcodeProjectTarget",
        "project": "PromiseKit.xcodeproj",
        "target": "PromiseKit",
        "destination": "generic/platform=tvOS",
        "configuration": "Release"
      }
    ]
  },
  {
    "repository": "Git",
    "url": "https://github.com/mac-cain13/R.swift.git",
    "path": "R.swift",
    "branch": "master",
    "maintainer": "tom@lokhorst.eu",
    "compatibility": [
      {
        "version": "3.0",
        "commit": "ac56b87a94a4ea8b795af45012d0f89d4981919e"
      },
      {
        "version": "4.0",
        "commit": "c5273e456ef02230689f6db2172abb29901115f0"
      }
    ],
    "platforms": [
      "Darwin"
    ],
    "actions": [
      {
        "action": "BuildSwiftPackage",
        "configuration": "release"
      },
      {
        "action": "TestSwiftPackage"
      }
    ]
  },
  {
    "repository": "Git",
    "url": "https://github.com/asynchrony/Re-Lax.git",
    "path": "Re-Lax",
    "branch": "master",
    "maintainer": "marksands07@gmail.com",
    "compatibility": [
      {
        "version": "3.0",
        "commit": "b65d53b9547f2f5047c4253fb97ed1d504b4c36d"
      },
	  {
          "version": "4.0",
          "commit": "4502081d713257bb414d7dffa25f10ba59fa6770"
	  }
    ],
    "platforms": [
      "Darwin"
    ],
    "actions": [
      {
        "action": "BuildXcodeWorkspaceScheme",
        "workspace": "ReLax.xcworkspace",
        "scheme": "ReLax",
        "destination": "generic/platform=tvOS",
        "configuration": "Release"
      }
    ]
  },
  {
    "repository": "Git",
    "url": "https://github.com/ReSwift/ReSwift.git",
    "path": "ReSwift",
    "branch": "master",
    "maintainer": "Benjamin.Encz@gmail.com",
    "compatibility": [
      {
        "version": "3.0",
        "commit": "db35c2e64bb9c8385a821d580c1dad6c113d073d"
      }
    ],
    "platforms": [
      "Darwin"
    ],
    "actions": [
      {
        "action": "BuildXcodeProjectScheme",
        "project": "ReSwift.xcodeproj",
        "scheme": "ReSwift-iOS",
        "destination": "generic/platform=iOS",
        "configuration": "Release"
      },
      {
        "action": "BuildXcodeProjectScheme",
        "project": "ReSwift.xcodeproj",
        "scheme": "ReSwift-macOS",
        "destination": "generic/platform=macOS",
        "configuration": "Release"
      },
      {
        "action": "BuildXcodeProjectScheme",
        "project": "ReSwift.xcodeproj",
        "scheme": "ReSwift-tvOS",
        "destination": "generic/platform=tvOS",
        "configuration": "Release"
      },
      {
        "action": "BuildXcodeProjectScheme",
        "project": "ReSwift.xcodeproj",
        "scheme": "ReSwift-watchOS",
        "destination": "generic/platform=watchOS",
        "configuration": "Release"
      }
    ]
  },
  {
    "repository": "Git",
    "url": "https://github.com/ReactiveCocoa/ReactiveCocoa.git",
    "path": "ReactiveCocoa",
    "branch": "master",
    "compatibility": [
      {
        "version": "3.0",
        "commit": "fdc02f188228666d56966fd4f82fb596f14576f1"
      },
      {
        "version": "3.1",
        "commit": "339e7bdbc44f3c0e68ebc7fbbe7a59a259686703"
      },
      {
        "version": "3.2",
        "commit": "e5532fc81474ced9908965c5e4d5a91135fb2e2d"
      },
      {
        "version": "4.0",
        "commit": "e5532fc81474ced9908965c5e4d5a91135fb2e2d"
      }
    ],
    "platforms": [
      "Darwin"
    ],
    "maintainer": "anders@andersha.com",
    "actions": [
      {
        "action": "BuildXcodeWorkspaceScheme",
        "workspace": "ReactiveCocoa.xcworkspace",
        "scheme": "ReactiveCocoa-macOS",
        "destination": "generic/platform=macOS",
        "configuration": "Release",
        "xfail": {
          "compatibility": {
            "3.1": {
              "branch": {
                "master": "https://bugs.swift.org/browse/SR-6658",
                "swift-4.1-branch": "https://bugs.swift.org/browse/SR-6658",
                "swift-4.2-branch": "https://bugs.swift.org/browse/SR-6658",
                "swift-5.0-branch": "https://bugs.swift.org/browse/SR-6658"
              }
            }
          }
        }
      },
      {
        "action": "BuildXcodeWorkspaceScheme",
        "workspace": "ReactiveCocoa.xcworkspace",
        "scheme": "ReactiveCocoa-iOS",
        "destination": "generic/platform=iOS",
        "configuration": "Release",
        "xfail": {
          "compatibility": {
            "3.1": {
              "branch": {
                "master": "https://bugs.swift.org/browse/SR-6658",
                "swift-4.1-branch": "https://bugs.swift.org/browse/SR-6658",
                "swift-4.2-branch": "https://bugs.swift.org/browse/SR-6658",
                "swift-5.0-branch": "https://bugs.swift.org/browse/SR-6658"
              }
            }
          }
        }
      },
      {
        "action": "BuildXcodeWorkspaceScheme",
        "workspace": "ReactiveCocoa.xcworkspace",
        "scheme": "ReactiveCocoa-tvOS",
        "destination": "generic/platform=tvOS",
        "configuration": "Release",
        "xfail": {
          "compatibility": {
            "3.1": {
              "branch": {
                "master": "https://bugs.swift.org/browse/SR-6658",
                "swift-4.1-branch": "https://bugs.swift.org/browse/SR-6658",
                "swift-4.2-branch": "https://bugs.swift.org/browse/SR-6658",
                "swift-5.0-branch": "https://bugs.swift.org/browse/SR-6658"
              }
            }
          }
        }
      },
      {
        "action": "BuildXcodeWorkspaceScheme",
        "workspace": "ReactiveCocoa.xcworkspace",
        "scheme": "ReactiveCocoa-watchOS",
        "destination": "generic/platform=watchOS",
        "configuration": "Release",
        "xfail": {
          "compatibility": {
            "3.1": {
              "branch": {
                "master": "https://bugs.swift.org/browse/SR-6658",
                "swift-4.1-branch": "https://bugs.swift.org/browse/SR-6658",
                "swift-4.2-branch": "https://bugs.swift.org/browse/SR-6658",
                "swift-5.0-branch": "https://bugs.swift.org/browse/SR-6658"
              }
            }
          }
        }
      }
    ]
  },
  {
    "repository": "Git",
    "url": "https://github.com/ReactiveCocoa/ReactiveSwift.git",
    "path": "ReactiveSwift",
    "branch": "master",
    "compatibility": [
      {
        "version": "3.0",
        "commit": "1556b846de627cac0b96291ec2835fbc349c5e21"
      },
      {
        "version": "3.1",
        "commit": "b9d5b350a446b85704396ce332a1f9e4960cfc6b"
      },
      {
        "version": "3.2",
        "commit": "46fb4d4a8285286e54929add1d12f384675895c6"
      },
      {
        "version": "4.0",
        "commit": "46fb4d4a8285286e54929add1d12f384675895c6"
      }
    ],
    "platforms": [
      "Darwin",
      "Linux"
    ],
    "maintainer": "anders@andersha.com",
    "actions": [
      {
        "action": "BuildXcodeWorkspaceScheme",
        "workspace": "ReactiveSwift.xcworkspace",
        "scheme": "ReactiveSwift-macOS",
        "destination": "generic/platform=macOS",
        "configuration": "Release"
      },
      {
        "action": "BuildXcodeWorkspaceScheme",
        "workspace": "ReactiveSwift.xcworkspace",
        "scheme": "ReactiveSwift-iOS",
        "destination": "generic/platform=iOS",
        "configuration": "Release"
      },
      {
        "action": "BuildXcodeWorkspaceScheme",
        "workspace": "ReactiveSwift.xcworkspace",
        "scheme": "ReactiveSwift-tvOS",
        "destination": "generic/platform=tvOS",
        "configuration": "Release"
      },
      {
        "action": "BuildXcodeWorkspaceScheme",
        "workspace": "ReactiveSwift.xcworkspace",
        "scheme": "ReactiveSwift-watchOS",
        "destination": "generic/platform=watchOS",
        "configuration": "Release"
      }
    ]
  },
  {
    "repository": "Git",
    "url": "https://github.com/realm/realm-cocoa.git",
    "path": "Realm",
    "branch": "master",
    "maintainer": "ci@realm.io",
    "compatibility": [
      {
        "version": "3.2",
        "commit": "2493b356b3422f3bbb4dab27dc351f16ebdda13c"
      }
    ],
    "platforms": [
      "Darwin"
    ],
    "actions": [
      {
        "action": "BuildXcodeProjectScheme",
        "project": "Realm.xcodeproj",
        "scheme": "RealmSwift",
        "destination": "generic/platform=iOS",
        "configuration": "Release",
        "xfail": {
          "compatibility": {
            "3.2": {
              "branch": {
                "master": "https://bugs.swift.org/browse/SR-6538",
                "swift-4.1-branch": "https://bugs.swift.org/browse/SR-6538",
                "swift-4.2-branch": "https://bugs.swift.org/browse/SR-6538",
                "swift-5.0-branch": "https://bugs.swift.org/browse/SR-6538"
              }
            }
          }
        }
      },
      {
        "action": "BuildXcodeProjectScheme",
        "project": "Realm.xcodeproj",
        "scheme": "RealmSwift",
        "destination": "generic/platform=macOS",
        "configuration": "Release",
        "xfail": {
          "compatibility": {
            "3.2": {
              "branch": {
                "master": "https://bugs.swift.org/browse/SR-6538",
                "swift-4.1-branch": "https://bugs.swift.org/browse/SR-6538",
                "swift-4.2-branch": "https://bugs.swift.org/browse/SR-6538",
                "swift-5.0-branch": "https://bugs.swift.org/browse/SR-6538"
              }
            }
          }
        }
      },
      {
        "action": "BuildXcodeProjectScheme",
        "project": "Realm.xcodeproj",
        "scheme": "RealmSwift",
        "destination": "generic/platform=tvOS",
        "configuration": "Release",
        "xfail": {
          "compatibility": {
            "3.2": {
              "branch": {
                "master": "https://bugs.swift.org/browse/SR-6538",
                "swift-4.1-branch": "https://bugs.swift.org/browse/SR-6538",
                "swift-4.2-branch": "https://bugs.swift.org/browse/SR-6538",
                "swift-5.0-branch": "https://bugs.swift.org/browse/SR-6538"
              }
            }
          }
        }
      },
      {
        "action": "BuildXcodeProjectScheme",
        "project": "Realm.xcodeproj",
        "scheme": "RealmSwift",
        "destination": "generic/platform=watchOS",
        "configuration": "Release",
        "xfail": {
          "compatibility": {
            "3.2": {
              "branch": {
                "master": "https://bugs.swift.org/browse/SR-6538",
                "swift-4.1-branch": "https://bugs.swift.org/browse/SR-6538",
                "swift-4.2-branch": "https://bugs.swift.org/browse/SR-6538",
                "swift-5.0-branch": "https://bugs.swift.org/browse/SR-6538"
              }
            }
          }
        }
      }
    ]
  },
  {
    "repository": "Git",
    "url": "https://github.com/antitypical/Result.git",
    "path": "Result",
    "branch": "master",
    "compatibility": [
      {
        "version": "3.1",
        "commit": "1a2a979e6399dfb3574c935d6ccee36bc0214405"
      },
      {
        "version": "4.0",
        "commit": "7477584259bfce2560a19e06ad9f71db441fff11"
      }
    ],
    "maintainer": "matt@diephouse.com",
    "platforms": [
      "Darwin",
      "Linux"
    ],
    "actions": [
      {
        "action": "BuildSwiftPackage",
        "configuration": "release"
      },
      {
        "action": "TestSwiftPackage"
      }
    ]
  },
  {
    "repository": "Git",
    "url": "https://github.com/RxSwiftCommunity/RxDataSources",
    "path": "RxDataSources",
    "branch": "master",
    "maintainer": "krunoslav.zaher@gmail.com",
    "compatibility": [
      {
        "version": "3.0",
        "commit": "c06ebe2207ed3a74d69a9d9b9bb59b48b64a09b4"
      }
    ],
    "platforms": [
      "Darwin"
    ],
    "actions": [
      {
        "action": "BuildXcodeProjectTarget",
        "project": "Pods/Pods.xcodeproj",
        "target": "Pods-RxDataSources",
        "destination": "generic/platform=iOS",
        "configuration": "Release"
      },
      {
        "action": "BuildXcodeProjectTarget",
        "project": "Pods/Pods.xcodeproj",
        "target": "Pods-Example",
        "destination": "generic/platform=iOS",
        "configuration": "Release"
      }
    ]
  },
  {
    "repository": "Git",
    "url": "https://github.com/ReactiveX/RxSwift.git",
    "path": "RxSwift",
    "branch": "master",
    "maintainer": "krunoslav.zaher@gmail.com",
    "compatibility": [
      {
        "version": "3.1",
        "commit": "102424379fb8d6c69b33b95c67504679042f44cc"
      },
      {
        "version": "4.0.3",
        "commit": "3e848781c7756accced855a6317a4c2ff5e8588b"
      }
    ],
    "platforms": [
      "Darwin"
    ],
    "actions": [
      {
        "action": "BuildXcodeWorkspaceScheme",
        "workspace": "Rx.xcworkspace",
        "scheme": "RxSwift-macOS",
        "destination": "platform=macOS",
        "configuration": "Release"
      },
      {
        "action": "BuildXcodeWorkspaceScheme",
        "workspace": "Rx.xcworkspace",
        "scheme": "RxSwift-iOS",
        "destination": "generic/platform=iOS",
        "configuration": "Release"
      },
      {
        "action": "BuildXcodeWorkspaceScheme",
        "workspace": "Rx.xcworkspace",
        "scheme": "RxSwift-tvOS",
        "destination": "generic/platform=tvOS",
        "configuration": "Release"
      },
      {
        "action": "BuildXcodeWorkspaceScheme",
        "workspace": "Rx.xcworkspace",
        "scheme": "RxSwift-watchOS",
        "destination": "generic/platform=watchOS",
        "configuration": "Release"
      },
      {
        "action": "BuildXcodeWorkspaceScheme",
        "workspace": "Rx.xcworkspace",
        "scheme": "RxCocoa-macOS",
        "destination": "platform=macOS",
        "configuration": "Release"
      },
      {
        "action": "BuildXcodeWorkspaceScheme",
        "workspace": "Rx.xcworkspace",
        "scheme": "RxCocoa-iOS",
        "destination": "generic/platform=iOS",
        "configuration": "Release"
      },
      {
        "action": "BuildXcodeWorkspaceScheme",
        "workspace": "Rx.xcworkspace",
        "scheme": "RxCocoa-tvOS",
        "destination": "generic/platform=tvOS",
        "configuration": "Release",
        "xfail": {
          "compatibility": {
            "4.0.3": {
              "branch": { 
                "master": "https://bugs.swift.org/browse/SR-7098",
                "swift-4.2-branch": "https://bugs.swift.org/browse/SR-7098"
              }
            }
          }
        }
      },
      {
        "action": "BuildXcodeWorkspaceScheme",
        "workspace": "Rx.xcworkspace",
        "scheme": "RxCocoa-watchOS",
        "destination": "generic/platform=watchOS",
        "configuration": "Release"
      },
      {
        "action": "BuildXcodeWorkspaceScheme",
        "workspace": "Rx.xcworkspace",
        "scheme": "RxBlocking-macOS",
        "destination": "platform=macOS",
        "configuration": "Release"
      },
      {
        "action": "BuildXcodeWorkspaceScheme",
        "workspace": "Rx.xcworkspace",
        "scheme": "RxBlocking-iOS",
        "destination": "generic/platform=iOS",
        "configuration": "Release"
      },
      {
        "action": "BuildXcodeWorkspaceScheme",
        "workspace": "Rx.xcworkspace",
        "scheme": "RxBlocking-tvOS",
        "destination": "generic/platform=tvOS",
        "configuration": "Release"
      },
      {
        "action": "BuildXcodeWorkspaceScheme",
        "workspace": "Rx.xcworkspace",
        "scheme": "RxBlocking-watchOS",
        "destination": "generic/platform=watchOS",
        "configuration": "Release"
      },
      {
        "action": "BuildXcodeWorkspaceScheme",
        "workspace": "Rx.xcworkspace",
        "scheme": "RxTests-macOS",
        "destination": "platform=macOS",
        "configuration": "Release"
      },
      {
        "action": "BuildXcodeWorkspaceScheme",
        "workspace": "Rx.xcworkspace",
        "scheme": "RxTests-iOS",
        "destination": "generic/platform=iOS",
        "configuration": "Release"
      },
      {
        "action": "BuildXcodeWorkspaceScheme",
        "workspace": "Rx.xcworkspace",
        "scheme": "RxTests-tvOS",
        "destination": "generic/platform=tvOS",
        "configuration": "Release"
      }
    ]
  },
  {
    "repository": "Git",
    "url": "https://github.com/Bouke/SRP.git",
    "path": "SRP",
    "branch": "master",
    "maintainer": "bouke@haarsma.eu",
    "compatibility": [
      {
        "version": "4.0",
        "commit": "b166838d4cf9218933c03151d62e50772460f95e"
      }
    ],
    "platforms": [
      "Darwin"
    ],
    "actions": [
      {
        "action": "BuildSwiftPackage",
        "configuration": "release"
      },
      {
        "action": "TestSwiftPackage"
      }
    ]
  },
  {
    "repository": "Git",
    "url": "https://github.com/nodes-ios/Serpent.git",
    "path": "Serpent",
    "branch": "master",
    "compatibility": [
      {
        "version": "3.0",
        "commit": "16a3bf87f4b3ad13827c65deabb0bf0af07ae59d"
      }
    ],
    "platforms": [
      "Darwin",
      "Linux"
    ],
    "maintainer": "ios@nodes.dk",
    "actions": [
      {
        "action": "BuildSwiftPackage",
        "configuration": "release"
      }
    ]
  },
  {
    "repository": "Git",
    "url": "https://github.com/krzysztofzablocki/Sourcery.git",
    "path": "Sourcery",
    "branch": "master",
    "maintainer": "krzysztof.zablocki@pixle.pl",
    "compatibility": [
      {
        "version": "4.0",
        "commit": "3041ba7ed84138f13e7973d34973dce2b10259be"
      }
    ],
    "platforms": [
      "Darwin"
    ],
    "actions": [
      {
        "action": "BuildSwiftPackage",
        "configuration": "release",
        "xfail": {
          "compatibility": {
            "4.0": {
              "branch": {
<<<<<<< HEAD
                "master": "https://bugs.swift.org/browse/SR-7273",
=======
                "master": "https://bugs.swift.org/browse/SR-6556",
>>>>>>> 0a6f56e1
                "swift-4.2-branch": "https://bugs.swift.org/browse/SR-7273"
              }
            }
          }
        }
      },
      {
        "action": "TestSwiftPackage"
      }
    ]
  },
  {
    "repository": "Git",
    "url": "https://github.com/daltoniam/Starscream",
    "path": "Starscream",
    "branch": "master",
    "maintainer": "daltoniam@gmail.com",
    "compatibility": [
      {
        "version": "3.0",
        "commit": "13859364e33368687a5ee0c9cc0d5782e4212b66"
      }
    ],
    "platforms": [
      "Darwin"
    ],
    "actions": [
      {
        "action": "BuildXcodeProjectScheme",
        "project": "examples/AutobahnTest/Autobahn.xcodeproj",
        "scheme": "Starscream",
        "destination": "generic/platform=iOS",
        "configuration": "Release"
      },
      {
        "action": "BuildXcodeProjectScheme",
        "project": "examples/AutobahnTest/Autobahn.xcodeproj",
        "scheme": "StarscreamOSX",
        "destination": "generic/platform=macOS",
        "configuration": "Release"
      },
      {
        "action": "BuildXcodeProjectScheme",
        "project": "examples/AutobahnTest/Autobahn.xcodeproj",
        "scheme": "StarscreamTv",
        "destination": "generic/platform=tvOS",
        "configuration": "Release"
      },
      {
        "action": "BuildXcodeProjectScheme",
        "project": "examples/SimpleTest/SimpleTest.xcodeproj",
        "scheme": "Starscream",
        "destination": "generic/platform=iOS",
        "configuration": "Release"
      },
      {
        "action": "BuildXcodeProjectScheme",
        "project": "examples/SimpleTest/SimpleTest.xcodeproj",
        "scheme": "StarscreamOSX",
        "destination": "generic/platform=macOS",
        "configuration": "Release"
      },
      {
        "action": "BuildXcodeProjectScheme",
        "project": "examples/SimpleTest/SimpleTest.xcodeproj",
        "scheme": "StarscreamTv",
        "destination": "generic/platform=tvOS",
        "configuration": "Release"
      },
      {
        "action": "BuildXcodeProjectScheme",
        "project": "Starscream.xcodeproj",
        "scheme": "Starscream",
        "destination": "generic/platform=iOS",
        "configuration": "Release"
      },
      {
        "action": "BuildXcodeProjectScheme",
        "project": "Starscream.xcodeproj",
        "scheme": "StarscreamOSX",
        "destination": "generic/platform=macOS",
        "configuration": "Release"
      },
      {
        "action": "BuildXcodeProjectScheme",
        "project": "Starscream.xcodeproj",
        "scheme": "StarscreamTv",
        "destination": "generic/platform=tvOS",
        "configuration": "Release"
      }
    ]
  },
  {
    "repository": "Git",
    "url": "https://github.com/mattt/Surge",
    "path": "Surge",
    "branch": "master",
    "maintainer": "rfdickerson@gmail.com",
    "compatibility": [
      {
        "version": "3.2",
        "commit": "64d93875a2aa9391724b039867be567ead84a11a"
      }
    ],
    "platforms": [
      "Darwin"
    ],
    "actions": [
      {
        "action": "BuildXcodeProjectScheme",
        "project": "Surge.xcodeproj",
        "scheme": "Surge",
        "destination": "generic/platform=iOS",
        "configuration": "Release"
      }
    ]
  },
  {
    "repository": "Git",
    "url": "https://github.com/malcommac/SwiftDate",
    "path": "SwiftDate",
    "branch": "master",
    "maintainer": "me@danielemargutti.com",
    "compatibility": [
      {
        "version": "3.0",
        "commit": "b8a6ace0b4a419d377886615ece14a3f259323fc"
      }
    ],
    "platforms": [
      "Darwin"
    ],
    "actions": [
      {
        "action": "BuildXcodeProjectScheme",
        "project": "SwiftDate/SwiftDate.xcodeproj",
        "scheme": "SwiftDate_iOS",
        "destination": "generic/platform=iOS",
        "configuration": "Release"
      },
      {
        "action": "BuildXcodeProjectScheme",
        "project": "SwiftDate/SwiftDate.xcodeproj",
        "scheme": "SwiftDate_macOS",
        "destination": "generic/platform=macOS",
        "configuration": "Release"
      },
      {
        "action": "BuildXcodeProjectScheme",
        "project": "SwiftDate/SwiftDate.xcodeproj",
        "scheme": "SwiftDate_tvOS",
        "destination": "generic/platform=tvOS",
        "configuration": "Release"
      },
      {
        "action": "BuildXcodeProjectScheme",
        "project": "SwiftDate/SwiftDate.xcodeproj",
        "scheme": "SwiftDate_watchOS",
        "destination": "generic/platform=watchOS",
        "configuration": "Release"
      }
    ]
  },
  {
    "repository": "Git",
    "url": "https://github.com/davecom/SwiftGraph.git",
    "path": "SwiftGraph",
    "branch": "master",
    "maintainer": "david@oaksnow.com",
    "compatibility": [
      {
        "version": "3.1",
        "commit": "07b088eef5cb883e5544ea4d2e9a1338318f0596"
      },
      {
        "version": "4.0.3",
        "commit": "639e382b21975d900afadbcfaf02ff50c90409b7"
      }
    ],
    "platforms": [
      "Darwin",
      "Linux"
    ],
    "actions": [
      {
        "action": "BuildSwiftPackage",
        "configuration": "release"
      }
    ]
  },
  {
    "repository": "Git",
    "url": "https://github.com/realm/SwiftLint.git",
    "path": "SwiftLint",
    "branch": "master",
    "compatibility": [
      {
        "version": "4.0",
        "commit": "549d4c97664bea31af61a4d3d6184dc3e970880a"
      }
    ],
    "maintainer": "jp@jpsim.com",
    "platforms": [
      "Darwin",
      "Linux"
    ],
    "actions": [
      {
        "action": "BuildSwiftPackage",
        "configuration": "release"
      },
      {
        "action": "TestSwiftPackage"
      }
    ]
  },
  {
    "repository": "Git",
    "url": "https://github.com/SwifterSwift/SwifterSwift.git",
    "path": "SwifterSwift",
    "branch": "master",
    "maintainer": "omaralbeik@gmail.com",
    "compatibility": [
      {
        "version": "3.0",
        "commit": "66e5237f055f72f725536cd3322f7f6483e7aeed"
      }
    ],
    "platforms": [
      "Darwin"
    ],
    "actions": [
      {
        "action": "BuildXcodeWorkspaceScheme",
        "workspace": "SwifterSwift.xcworkspace",
        "scheme": "SwifterSwift iOS",
        "destination": "generic/platform=iOS",
        "configuration": "Release"
      },
      {
        "action": "BuildXcodeWorkspaceScheme",
        "workspace": "SwifterSwift.xcworkspace",
        "scheme": "SwifterSwift macOS",
        "destination": "generic/platform=macOS",
        "configuration": "Release"
      },
      {
        "action": "BuildXcodeWorkspaceScheme",
        "workspace": "SwifterSwift.xcworkspace",
        "scheme": "SwifterSwift tvOS",
        "destination": "generic/platform=tvOS",
        "configuration": "Release"
      },
      {
        "action": "BuildXcodeWorkspaceScheme",
        "workspace": "SwifterSwift.xcworkspace",
        "scheme": "SwifterSwift watchOS",
        "destination": "generic/platform=watchOS",
        "configuration": "Release"
      },
      {
        "action": "TestXcodeWorkspaceScheme",
        "workspace": "SwifterSwift.xcworkspace",
        "scheme": "SwifterSwift iOSTests",
        "destination": "platform=iOS Simulator,name=iPhone 7,OS=10.2"
      },
      {
        "action": "TestXcodeWorkspaceScheme",
        "workspace": "SwifterSwift.xcworkspace",
        "scheme": "SwifterSwift tvOSTests",
        "destination": "platform=tvOS Simulator,name=Apple TV 1080p"
      },
      {
        "action": "TestXcodeWorkspaceScheme",
        "workspace": "SwifterSwift.xcworkspace",
        "scheme": "SwifterSwift macOSTests",
        "destination": "platform=macOS"
      }
    ]
  },
  {
    "repository": "Git",
    "url": "https://github.com/SwifterSwift/SwifterSwift.git",
    "path": "SwifterSwift",
    "branch": "master",
    "maintainer": "omaralbeik@gmail.com",
    "compatibility": [
      {
        "version": "4.0",
        "commit": "21316259f00fe1254d985e89dad6a50de08f551f"
      }
    ],
    "platforms": [
      "Darwin"
    ],
    "actions": [
      {
        "action": "BuildXcodeWorkspaceScheme",
        "workspace": "SwifterSwift.xcworkspace",
        "scheme": "SwifterSwift-iOS",
        "destination": "generic/platform=iOS",
        "configuration": "Release"
      },
      {
        "action": "BuildXcodeWorkspaceScheme",
        "workspace": "SwifterSwift.xcworkspace",
        "scheme": "SwifterSwift-macOS",
        "destination": "generic/platform=macOS",
        "configuration": "Release"
      },
      {
        "action": "BuildXcodeWorkspaceScheme",
        "workspace": "SwifterSwift.xcworkspace",
        "scheme": "SwifterSwift-tvOS",
        "destination": "generic/platform=tvOS",
        "configuration": "Release"
      },
      {
        "action": "BuildXcodeWorkspaceScheme",
        "workspace": "SwifterSwift.xcworkspace",
        "scheme": "SwifterSwift-watchOS",
        "destination": "generic/platform=watchOS",
        "configuration": "Release"
      },
      {
        "action": "TestXcodeWorkspaceScheme",
        "workspace": "SwifterSwift.xcworkspace",
        "scheme": "SwifterSwift-iOSTests",
        "destination": "platform=iOS Simulator,name=iPhone 7,OS=10.2"
      },
      {
        "action": "TestXcodeWorkspaceScheme",
        "workspace": "SwifterSwift.xcworkspace",
        "scheme": "SwifterSwift-tvOSTests",
        "destination": "platform=tvOS Simulator,name=Apple TV 1080p"
      },
      {
        "action": "TestXcodeWorkspaceScheme",
        "workspace": "SwifterSwift.xcworkspace",
        "scheme": "SwifterSwift-macOSTests",
        "destination": "platform=macOS"
      }
    ]
  },
  {
    "repository": "Git",
    "url": "https://github.com/devxoul/Then.git",
    "path": "Then",
    "branch": "master",
    "maintainer": "devxoul@gmail.com",
    "compatibility": [
      {
        "version": "3.1",
        "commit": "daaea1ac2100ae86bd20f0920ebbd2f1becb2e6e"
      }
    ],
    "platforms": [
      "Darwin"
    ],
    "actions": [
      {
        "action": "BuildSwiftPackage",
        "configuration": "release"
      },
      {
        "action": "TestSwiftPackage"
      }
    ]
  },
  {
    "repository": "Git",
    "url": "https://github.com/urbn/URBNJSONDecodableSPM",
    "path": "URBNJSONDecodableSPM",
    "branch": "master",
    "maintainer": "lsykes@urbn.com",
    "compatibility": [
      {
        "version": "3.1",
        "commit": "6dc998583b170395e8ba03cacabe1ea44256b1bd"
      }
    ],
    "platforms": [
      "Darwin"
    ],
    "actions": [
      {
        "action": "BuildSwiftPackage",
        "configuration": "release"
      }
    ]
  },
  {
    "repository": "Git",
    "url": "https://github.com/intelygenz/Kommander-iOS.git",
    "path": "kommander",
    "branch": "master",
    "maintainer": "alejandro.ruperez@intelygenz.com",
    "compatibility": [
      {
        "version": "3.1",
        "commit": "1d258f90416b82cafa2b1cf0146720ce99ceaf28"
      }
    ],
    "platforms": [
      "Darwin"
    ],
    "actions": [
      {
        "action": "BuildXcodeWorkspaceScheme",
        "workspace": "Kommander.xcworkspace",
        "scheme": "Kommander",
        "destination": "generic/platform=iOS",
        "configuration": "Release"
      },
      {
        "action": "BuildXcodeWorkspaceScheme",
        "workspace": "Kommander.xcworkspace",
        "scheme": "Kommander macOS",
        "destination": "generic/platform=macOS",
        "configuration": "Release"
      },
      {
        "action": "BuildXcodeWorkspaceScheme",
        "workspace": "Kommander.xcworkspace",
        "scheme": "Kommander tvOS",
        "destination": "generic/platform=tvOS",
        "configuration": "Release"
      },
      {
        "action": "BuildXcodeWorkspaceScheme",
        "workspace": "Kommander.xcworkspace",
        "scheme": "Kommander watchOS",
        "destination": "generic/platform=watchOS",
        "configuration": "Release"
      }
    ]
  },
  {
    "repository": "Git",
    "url": "https://github.com/alexruperez/LaunchScreenSnapshot.git",
    "path": "launchscreensnapshot",
    "branch": "master",
    "maintainer": "contact@alexruperez.com",
    "compatibility": [
      {
        "version": "3.1",
        "commit": "9af0557c932b69648ff5aa0c70b5468fdf65cb93"
      }
    ],
    "platforms": [
      "Darwin"
    ],
    "actions": [
      {
        "action": "BuildXcodeWorkspaceScheme",
        "workspace": "LaunchScreenSnapshot.xcworkspace",
        "scheme": "LaunchScreenSnapshot",
        "destination": "generic/platform=iOS",
        "configuration": "Release"
      }
    ]
  },
  {
    "repository": "Git",
    "url": "https://github.com/lyft/mapper.git",
    "path": "mapper",
    "branch": "master",
    "maintainer": "k@keith.so",
    "compatibility": [
      {
        "version": "3.0",
        "commit": "db431abebe6b6ec632a3829edd75be0a440e331a"
      },
      {
        "version": "4.0",
        "commit": "45f5726304f41e6e6ad5d3d836e89940e165f48d"
      }
    ],
    "platforms": [
      "Darwin"
    ],
    "actions": [
      {
        "action": "BuildXcodeProjectTarget",
        "project": "Mapper.xcodeproj",
        "target": "Mapper",
        "destination": "generic/platform=iOS",
        "configuration": "Release"
      },
      {
        "action": "BuildXcodeProjectTarget",
        "project": "Mapper.xcodeproj",
        "target": "Mapper",
        "destination": "generic/platform=macOS",
        "configuration": "Release"
      },
      {
        "action": "BuildXcodeProjectTarget",
        "project": "Mapper.xcodeproj",
        "target": "Mapper",
        "destination": "generic/platform=tvOS",
        "configuration": "Release"
      },
      {
        "action": "BuildXcodeProjectTarget",
        "project": "Mapper.xcodeproj",
        "target": "Mapper",
        "destination": "generic/platform=watchOS",
        "configuration": "Release"
      },
      {
        "action": "BuildSwiftPackage",
        "configuration": "release"
      },
      {
        "action": "TestSwiftPackage"
      }
    ]
  },
  {
    "repository": "Git",
    "url": "https://github.com/louisdh/panelkit.git",
    "path": "panelkit",
    "branch": "master",
    "compatibility": [
      {
        "version": "3.0",
        "commit": "d451d956fb31f0ca5d76940c0b1db46b8c74a089"
      },
      {
        "version": "4.0.3",
        "commit": "3ede6efaa9d2b2502ad069b16215513f3e515119"
      }
    ],
    "platforms": [
      "Darwin"
    ],
    "maintainer": "louisdhauwe@silverfox.be",
    "actions": [
      {
        "action": "BuildXcodeWorkspaceScheme",
        "workspace": "PanelKit.xcworkspace",
        "scheme": "PanelKit",
        "destination": "generic/platform=iOS",
        "configuration": "Release"
      },
      {
        "action": "BuildXcodeWorkspaceScheme",
        "workspace": "PanelKit.xcworkspace",
        "scheme": "Example",
        "destination": "generic/platform=iOS",
        "configuration": "Release"
      },
      {
        "action": "TestXcodeWorkspaceScheme",
        "workspace": "PanelKit.xcworkspace",
        "scheme": "PanelKitTests",
        "destination": "platform=iOS Simulator,name=iPad Pro (12.9 inch)"
      }
    ]
  },
  {
    "repository": "Git",
    "url": "https://github.com/bustoutsolutions/siesta.git",
    "path": "siesta",
    "branch": "master",
    "compatibility": [
      {
        "version": "3.0",
        "commit": "1665db77a35b0e5c60269825d2e9b4d6971b81b5"
      },
      {
        "version": "4.0",
        "commit": "926127231446fc5c1c8c3236033914a4006ab9a2"
      }
    ],
    "maintainer": "cantrell@pobox.com",
    "platforms": [
      "Darwin"
    ],
    "actions": [
      {
        "action": "BuildXcodeProjectTarget",
        "project": "Siesta.xcodeproj",
        "target": "Siesta iOS",
        "destination": "generic/platform=iOS",
        "configuration": "Release"
      },
      {
        "action": "BuildXcodeProjectTarget",
        "project": "Siesta.xcodeproj",
        "target": "Siesta macOS",
        "destination": "generic/platform=macOS",
        "configuration": "Release"
      },
      {
        "action": "BuildXcodeProjectTarget",
        "project": "Siesta.xcodeproj",
        "target": "SiestaUI iOS",
        "destination": "generic/platform=iOS",
        "configuration": "Release"
      },
      {
        "action": "BuildXcodeProjectTarget",
        "project": "Siesta.xcodeproj",
        "target": "SiestaUI macOS",
        "destination": "generic/platform=macOS",
        "configuration": "Release"
      }
    ]
  },
  {
    "repository": "Git",
    "url": "https://github.com/vapor/vapor.git",
    "path": "vapor",
    "branch": "master",
    "maintainer": "tanner@vapor.codes",
    "compatibility": [
      {
        "version": "3.0",
        "commit": "652e8d8316696bd0f0bbde07da555210e81557f1"
      }
    ],
    "platforms": [
      "Darwin",
      "Linux"
    ],
    "actions": [
      {
        "action": "BuildSwiftPackage",
        "configuration": "release",
        "xfail": {
          "compatibility": {
            "3.0": {
              "branch": {
                "master": "https://bugs.swift.org/browse/SR-7233",
                "swift-4.2-branch": "https://bugs.swift.org/browse/SR-7233"
              }
            }
          }
	}
      }
    ]
  }
]<|MERGE_RESOLUTION|>--- conflicted
+++ resolved
@@ -2158,11 +2158,7 @@
           "compatibility": {
             "4.0": {
               "branch": {
-<<<<<<< HEAD
                 "master": "https://bugs.swift.org/browse/SR-7273",
-=======
-                "master": "https://bugs.swift.org/browse/SR-6556",
->>>>>>> 0a6f56e1
                 "swift-4.2-branch": "https://bugs.swift.org/browse/SR-7273"
               }
             }
