[
  {
    "repository": "Git",
    "url": "https://github.com/Dimillian/ACHNBrowserUI.git",
    "path": "ACHNBrowserUI",
    "branch": "master",
    "maintainer": "ricouard77@gmail.com",
    "compatibility": [
      {
        "version": "5.1",
        "commit": "5b393fb6af26f86d8f77cbc2272115d605b1e793"
      }
    ],
    "platforms": [
      "Darwin"
    ],
    "actions": [
      {
        "action": "BuildXcodeProjectTarget",
        "project": "ACHNBrowserUI/ACHNBrowserUI.xcodeproj",
        "target": "ACHNBrowserUI",
        "destination": "generic/platform=iOS",
        "configuration": "Release",
        "tags": "sourcekit sourcekit-smoke"
      }
    ]
  },
  {
    "repository": "Git",
    "url": "https://github.com/andreamazz/AMScrollingNavbar.git",
    "path": "AMScrollingNavbar",
    "branch": "master",
    "maintainer": "andrea@fancypixel.it",
    "compatibility": [
      {
        "version": "4.0",
        "commit": "de70ea613ca1648e98650fdade4f003f4223b510"
      },
      {
        "version": "4.2",
        "commit": "8bfcc8b881634c97d0b46705f0ba43f692ad8644"
      },
      {
        "version": "5.0",
        "commit": "8bfcc8b881634c97d0b46705f0ba43f692ad8644"
      },
      {
        "version": "5.1",
        "commit": "b0c94f2ceb8d452b2a9d0c6d4c1bc510ee0f5945"
      }
    ],
    "platforms": [
      "Darwin"
    ],
    "actions": [
      {
        "action": "BuildXcodeProjectTarget",
        "project": "AMScrollingNavbar.xcodeproj",
        "target": "AMScrollingNavbar",
        "destination": "generic/platform=iOS",
        "configuration": "Release",
        "tags": "sourcekit-disabled"
      }
    ]
  },
  {
    "repository": "Git",
    "url": "https://github.com/Alamofire/Alamofire.git",
    "path": "Alamofire",
    "branch": "master",
    "maintainer": "cnoon@alamofire.org",
    "compatibility": [
      {
        "version": "4.0",
        "commit": "a5cd9e233f24df3583f4b02f7e4722c076ab9032"
      },
      {
        "version": "5.1",
        "commit": "576437d07f1c7f6db5a848fb3ee6bacc6bcdba24"
      }
    ],
    "platforms": [
      "Darwin"
    ],
    "actions": [
      {
        "action": "BuildXcodeWorkspaceScheme",
        "workspace": "Alamofire.xcworkspace",
        "scheme": "Alamofire iOS",
        "destination": "generic/platform=iOS",
        "configuration": "Release"
      },
      {
        "action": "BuildXcodeWorkspaceScheme",
        "workspace": "Alamofire.xcworkspace",
        "scheme": "Alamofire macOS",
        "destination": "generic/platform=macOS",
        "configuration": "Release",
        "tags": "sourcekit-disabled"
      },
      {
        "action": "BuildXcodeWorkspaceScheme",
        "workspace": "Alamofire.xcworkspace",
        "scheme": "Alamofire tvOS",
        "destination": "generic/platform=tvOS",
        "configuration": "Release"
      },
      {
        "action": "BuildXcodeWorkspaceScheme",
        "workspace": "Alamofire.xcworkspace",
        "scheme": "Alamofire watchOS",
        "destination": "generic/platform=watchOS",
        "configuration": "Release"
      },
      {
        "action": "BuildXcodeWorkspaceScheme",
        "workspace": "Alamofire.xcworkspace",
        "scheme": "iOS Example",
        "destination": "generic/platform=iOS",
        "configuration": "Release"
      }
    ]
  },
  {
    "repository": "Git",
    "url": "https://github.com/AsyncNinja/AsyncNinja.git",
    "path": "AsyncNinja",
    "branch": "master",
    "compatibility": [
      {
        "version": "4.0",
        "commit": "efc83bd21d8c25ba3896debab5f66408f683a1e7"
      },
      {
        "version": "5.1",
        "commit": "7bd7ea89a2d52c2bfcce5aab3a27d92e825570c6"
      }
    ],
    "maintainer": "antonvmironov@gmail.com",
    "platforms": [
      "Darwin",
      "Linux"
    ],
    "actions": [
      {
        "action": "BuildXcodeProjectScheme",
        "project": "AsyncNinja.xcodeproj",
        "scheme": "AsyncNinja",
        "destination": "generic/platform=macOS",
        "configuration": "Release",
        "tags": "sourcekit-disabled"
      },
      {
        "action": "TestXcodeProjectScheme",
        "project": "AsyncNinja.xcodeproj",
        "scheme": "AsyncNinja",
        "destination": "platform=macOS"
      },
      {
        "action": "BuildXcodeProjectScheme",
        "project": "AsyncNinja.xcodeproj",
        "scheme": "AsyncNinja",
        "destination": "generic/platform=iOS",
        "configuration": "Release"
      },
      {
        "action": "TestXcodeProjectScheme",
        "project": "AsyncNinja.xcodeproj",
        "scheme": "AsyncNinja",
        "destination": "platform=iOS Simulator,name=iPhone 5"
      },
      {
        "action": "TestXcodeProjectScheme",
        "project": "AsyncNinja.xcodeproj",
        "scheme": "AsyncNinja",
        "destination": "platform=iOS Simulator,name=iPhone 7"
      },
      {
        "action": "BuildXcodeProjectScheme",
        "project": "AsyncNinja.xcodeproj",
        "scheme": "AsyncNinja",
        "destination": "generic/platform=tvOS",
        "configuration": "Release"
      },
      {
        "action": "TestXcodeProjectScheme",
        "project": "AsyncNinja.xcodeproj",
        "scheme": "AsyncNinja",
        "destination": "platform=tvOS Simulator,name=Apple TV 1080p"
      },
      {
        "action": "BuildXcodeProjectScheme",
        "project": "AsyncNinja.xcodeproj",
        "scheme": "AsyncNinja",
        "destination": "generic/platform=watchOS",
        "configuration": "Release"
      },
      {
        "action": "BuildSwiftPackage",
        "configuration": "release",
        "tags": "swiftpm"
      },
      {
        "action": "TestSwiftPackage"
      }
    ]
  },
  {
    "repository": "Git",
    "url": "https://github.com/igor-makarov/BeaconKit.git",
    "path": "BeaconKit",
    "branch": "master",
    "maintainer": "igormaka@gmail.com",
    "compatibility": [
      {
        "version": "4.0",
        "commit": "6e6b0f86670d357d71db0a60fe3b1bb7d24dac33"
      },
      {
        "version": "5.1",
        "commit": "c40f343a11e6ced4a44f8689bffa3ab4338c38d1"
      }
    ],
    "platforms": [
      "Darwin"
    ],
    "actions": [
      {
        "action": "BuildSwiftPackage",
        "configuration": "debug",
        "tags": "sourcekit-disabled swiftpm"
      },
      {
        "action": "TestSwiftPackage",
        "configuration": "debug"
      }
    ]
  },
  {
    "repository": "Git",
    "url": "https://github.com/IBM-Swift/BlueSocket",
    "path": "BlueSocket",
    "branch": "master",
    "maintainer": "babt@us.ibm.com",
    "compatibility": [
      {
        "version": "4.2",
        "commit": "fb4e74cd8eb3ce4a2b860fbf727b2dada796d77d"
      },
      {
        "version": "5.0",
        "commit": "fb4e74cd8eb3ce4a2b860fbf727b2dada796d77d"
      },
      {
        "version": "5.1",
        "commit": "b5d28334b0360a137daeabc01eea2a74e9735b1a"
      }
    ],
    "platforms": [
      "Darwin"
    ],
    "actions": [
      {
        "action": "BuildXcodeWorkspaceScheme",
        "workspace": "BlueSocket.xcworkspace",
        "scheme": "Socket",
        "destination": "generic/platform=macOS",
        "configuration": "Release",
        "tags": "sourcekit-disabled"
      },
      {
        "action": "BuildXcodeWorkspaceScheme",
        "workspace": "BlueSocket.xcworkspace",
        "scheme": "Socket-iOS",
        "destination": "generic/platform=iOS",
        "configuration": "Release"
      }
    ]
  },
  {
    "repository": "Git",
    "url": "https://github.com/bow-swift/bow",
    "path": "Bow",
    "branch": "master",
    "maintainer": "tomas.ruiz@47deg.com",
    "compatibility": [
      {
        "version": "5.0",
        "commit": "41e0d583c2d165371fa5dd8be11e2eb3b474056b"
      }
    ],
    "platforms": [
      "Darwin"
    ],
    "actions": [
      {
        "action": "BuildXcodeProjectScheme",
        "project": "Bow.xcodeproj",
        "scheme": "Bow",
        "destination": "generic/platform=iOS",
        "configuration": "Release"
      },
      {
        "action": "TestXcodeProjectScheme",
        "workspace": "Bow.xcodeproj",
        "scheme": "Bow",
        "destination": "platform=iOS Simulator,name=iPhone XR"
      }
    ]
  },
  {
    "repository": "Git",
    "url": "https://github.com/carekit-apple/CareKit.git",
    "path": "CareKit",
    "branch": "master",
    "maintainer": "erik_h@apple.com",
    "compatibility": [
      {
        "version": "5.1",
        "commit": "f5cbdc9ef0139b53b18ca0921133486ac242e22e"
      }
    ],
    "platforms": [
      "Darwin"
    ],
    "actions": [
      {
        "action": "BuildXcodeWorkspaceScheme",
        "workspace": "CKWorkspace.xcworkspace",
        "scheme": "CareKit",
        "destination": "generic/platform=iOS",
        "configuration": "Release"
      },
      {
        "action": "TestXcodeWorkspaceScheme",
        "workspace": "CKWorkspace.xcworkspace",
        "scheme": "CareKit",
        "destination": "platform=iOS Simulator,name=iPhone 11 Pro Max"
      }
    ]
  },
  {
    "repository": "Git",
    "url": "https://github.com/badoo/Chatto.git",
    "path": "Chatto",
    "branch": "master",
    "maintainer": "a.p.schukin@gmail.com",
    "compatibility": [
      {
        "version": "4.0.3",
        "commit": "3e4b1a7167b066b1472fe217778461f9d7bd46fd"
      }
    ],
    "platforms": [
      "Darwin"
    ],
    "actions": [
      {
        "action": "BuildXcodeWorkspaceScheme",
        "workspace": "Chatto.xcworkspace",
        "scheme": "Chatto",
        "destination": "generic/platform=iOS",
        "configuration": "Release"
      },
      {
        "action": "TestXcodeWorkspaceScheme",
        "workspace": "Chatto.xcworkspace",
        "scheme": "Chatto",
        "destination": "platform=iOS Simulator,name=iPhone 7"
      },
      {
        "action": "BuildXcodeWorkspaceScheme",
        "workspace": "Chatto.xcworkspace",
        "scheme": "ChattoAdditions",
        "destination": "generic/platform=iOS",
        "configuration": "Release",
        "tags": "sourcekit-disabled"
      },
      {
        "action": "TestXcodeWorkspaceScheme",
        "workspace": "Chatto.xcworkspace",
        "scheme": "ChattoAdditions",
        "destination": "platform=iOS Simulator,name=iPhone 7"
      },
      {
        "action": "BuildXcodeWorkspaceScheme",
        "workspace": "ChattoApp/ChattoApp.xcworkspace",
        "scheme": "ChattoApp",
        "destination": "generic/platform=iOS",
        "configuration": "Release"
      },
      {
        "action": "TestXcodeWorkspaceScheme",
        "workspace": "ChattoApp/ChattoApp.xcworkspace",
        "scheme": "ChattoApp",
        "destination": "platform=iOS Simulator,name=iPhone 7"
      }
    ]
  },
  {
    "repository": "Git",
    "url": "https://github.com/emaloney/CleanroomLogger.git",
    "path": "CleanroomLogger",
    "branch": "master",
    "maintainer": "emaloney@gilt.com",
    "compatibility": [
      {
        "version": "4.0",
        "commit": "7a75a8a6ae0c43a848c8fb9e261f477405f91664"
      }
    ],
    "platforms": [
      "Darwin"
    ],
    "actions": [
      {
        "action": "BuildXcodeProjectScheme",
        "project": "CleanroomLogger.xcodeproj",
        "scheme": "CleanroomLogger",
        "destination": "generic/platform=iOS",
        "configuration": "Release"
      },
      {
        "action": "BuildXcodeProjectScheme",
        "project": "CleanroomLogger.xcodeproj",
        "scheme": "CleanroomLogger",
        "destination": "generic/platform=macOS",
        "configuration": "Release",
        "tags": "sourcekit-disabled"
      },
      {
        "action": "BuildXcodeProjectScheme",
        "project": "CleanroomLogger.xcodeproj",
        "scheme": "CleanroomLogger",
        "destination": "generic/platform=tvOS",
        "configuration": "Release"
      },
      {
        "action": "BuildXcodeProjectScheme",
        "project": "CleanroomLogger.xcodeproj",
        "scheme": "CleanroomLogger",
        "destination": "generic/platform=watchOS",
        "configuration": "Release"
      },
      {
        "action": "TestXcodeProjectScheme",
        "project": "CleanroomLogger.xcodeproj",
        "scheme": "CleanroomLogger",
        "destination": "platform=macOS"
      }
    ]
  },
  {
    "repository": "Git",
    "url": "https://github.com/JohnEstropia/CoreStore",
    "path": "CoreStore",
    "branch": "master",
    "maintainer": "rommel.estropia@gmail.com",
    "compatibility": [
      {
        "version": "4.0",
        "commit": "83e6082c5646c5eb4d3130ce575ab858df168c59"
      },
      {
        "version": "4.2",
        "commit": "2863605d845cd9bb255ddd91f47f92717dec637f"
      },
      {
        "version": "5.0",
        "commit": "b2dba0d6fd0811ce688217b842c4177bd14a84b7"
      },
      {
        "version": "5.1",
        "commit": "67bb9340c77c9b13624b44d3a6f559229e4f5b72"
      }
    ],
    "platforms": [
      "Darwin"
    ],
    "actions": [
      {
        "action": "BuildXcodeWorkspaceScheme",
        "workspace": "CoreStore.xcworkspace",
        "scheme": "CoreStore iOS",
        "destination": "generic/platform=iOS",
        "configuration": "Release"
      },
      {
        "action": "BuildXcodeWorkspaceScheme",
        "workspace": "CoreStore.xcworkspace",
        "scheme": "CoreStore OSX",
        "destination": "generic/platform=macOS",
        "configuration": "Release",
        "tags": "sourcekit-disabled"
      },
      {
        "action": "BuildXcodeWorkspaceScheme",
        "workspace": "CoreStore.xcworkspace",
        "scheme": "CoreStore tvOS",
        "destination": "generic/platform=tvOS",
        "configuration": "Release"
      },
      {
        "action": "BuildXcodeWorkspaceScheme",
        "workspace": "CoreStore.xcworkspace",
        "scheme": "CoreStore watchOS",
        "destination": "generic/platform=watchOS",
        "configuration": "Release"
      },
      {
        "action": "TestXcodeWorkspaceScheme",
        "workspace": "CoreStore.xcworkspace",
        "scheme": "CoreStore iOS",
        "destination": "platform=iOS Simulator,name=iPhone 7"
      },
      {
        "action": "TestXcodeWorkspaceScheme",
        "workspace": "CoreStore.xcworkspace",
        "scheme": "CoreStore OSX",
        "destination": "platform=macOS"
      },
      {
        "action": "TestXcodeWorkspaceScheme",
        "workspace": "CoreStore.xcworkspace",
        "scheme": "CoreStore tvOS",
        "destination": "platform=tvOS Simulator,name=Apple TV 1080p"
      }
    ]
  },
  {
    "repository": "Git",
    "url": "https://github.com/louisdh/cub.git",
    "path": "cub",
    "branch": "master",
    "maintainer": "louisdhauwe@silverfox.be",
    "compatibility": [
      {
        "version": "4.0.3",
        "commit": "3574d3fda70091f8dea6494cafa4bca0c340b354"
      },
      {
        "version": "5.1",
        "commit": "4c7d90d715d16cba5d6bfa3741149d7175b34412"
      }
    ],
    "platforms": [
      "Darwin"
    ],
    "actions": [
      {
        "action": "BuildXcodeWorkspaceScheme",
        "workspace": "Cub.xcworkspace",
        "scheme": "Cub iOS [Double]",
        "destination": "generic/platform=iOS",
        "configuration": "Release"
      },
      {
        "action": "BuildXcodeWorkspaceScheme",
        "workspace": "Cub.xcworkspace",
        "scheme": "Cub macOS Release [Double]",
        "destination": "generic/platform=macOS",
        "configuration": "Release",
        "tags": "sourcekit-disabled"
      },
      {
        "action": "TestXcodeWorkspaceScheme",
        "workspace": "Cub.xcworkspace",
        "scheme": "Cub macOS Tests",
        "destination": "platform=macOS"
      }
    ]
  },
  {
    "repository": "Git",
    "url": "https://github.com/Bouke/DNS.git",
    "path": "DNS",
    "branch": "master",
    "maintainer": "bouke@haarsma.eu",
    "compatibility": [
      {
        "version": "4.0",
        "commit": "04ae84dbaf423214c644590cbe0d837edfbfd411"
      },
      {
        "version": "5.1",
        "commit": "328a0cdecc07ea973fddaec4b380a068acd97920"
      }
    ],
    "platforms": [
      "Darwin"
    ],
    "actions": [
      {
        "action": "BuildSwiftPackage",
        "configuration": "release",
        "tags": "sourcekit sourcekit-smoke swiftpm"
      },
      {
        "action": "TestSwiftPackage"
      }
    ]
  },
  {
    "repository": "Git",
    "url": "https://github.com/bignerdranch/Deferred.git",
    "path": "Deferred",
    "branch": "master",
    "compatibility": [
      {
        "version": "5.1",
        "commit": "50d16c6dc29318cfa4d5f7e62e2ac7e17ef0404b"
      }
    ],
    "platforms": [
      "Darwin",
      "Linux"
    ],
    "maintainer": "zachary@bignerdranch.com",
    "actions": [
      {
        "action": "BuildSwiftPackage",
        "configuration": "release",
        "tags": "sourcekit-disabled swiftpm"
      },
      {
        "action": "BuildXcodeProjectScheme",
        "project": "Deferred.xcodeproj",
        "scheme": "MobileDeferred",
        "destination": "generic/platform=iOS",
        "configuration": "Release"
      },
      {
        "action": "BuildXcodeProjectScheme",
        "project": "Deferred.xcodeproj",
        "scheme": "TVDeferred",
        "destination": "generic/platform=tvOS",
        "configuration": "Release"
      },
      {
        "action": "BuildXcodeProjectScheme",
        "project": "Deferred.xcodeproj",
        "scheme": "NanoDeferred",
        "destination": "generic/platform=watchOS",
        "configuration": "Release"
      },
      {
        "action": "TestSwiftPackage"
      }
    ]
  },
  {
    "repository": "Git",
    "url": "https://github.com/ankurp/Dollar.git",
    "path": "Dollar",
    "branch": "master",
    "maintainer": "ankur.patel@ymail.com",
    "compatibility": [
      {
        "version": "4.0",
        "commit": "433d4ba9a3bec8aa739f05cb8505527aab7a30e7"
      },
      {
        "version": "5.1",
        "commit": "4feadc1a626424ebd5649aa9537dec361074cd32"
      }
    ],
    "platforms": [
      "Darwin",
      "Linux"
    ],
    "actions": [
      {
        "action": "BuildXcodeProjectScheme",
        "project": "Dollar.xcodeproj",
        "scheme": "Dollar",
        "destination": "generic/platform=macOS",
        "configuration": "Release",
        "tags": "sourcekit sourcekit-smoke"
      }
    ]
  },
  {
    "repository": "Git",
    "url": "https://github.com/jflinter/Dwifft.git",
    "path": "Dwifft",
    "branch": "master",
    "maintainer": "jflinter11@gmail.com",
    "compatibility": [
      {
        "version": "4.0",
        "commit": "6e09d221d6589c6f620af810727cfb6a2657d911"
      },
      {
        "version": "5.1",
        "commit": "c5a9c62a56d6218bc78d97e77bfccbf984e1c95c"
      }
    ],
    "platforms": [
      "Darwin"
    ],
    "actions": [
      {
        "action": "BuildXcodeProjectTarget",
        "project": "Dwifft.xcodeproj",
        "target": "Dwifft",
        "destination": "generic/platform=iOS",
        "configuration": "Release",
        "tags": "sourcekit-disabled"
      }
    ]
  },
  {
    "repository": "Git",
    "url": "https://github.com/brentsimmons/Evergreen.git",
    "path": "Evergreen",
    "branch": "master",
    "maintainer": "brent@ranchero.com",
    "compatibility": [
      {
        "version": "4.0",
        "commit": "ce0d2450b83ec8c5dee6bb9c612b3eb06ba39c47"
      }
    ],
    "platforms": [
      "Darwin"
    ],
    "actions": [
      {
        "action": "BuildXcodeWorkspaceScheme",
        "workspace": "Evergreen.xcworkspace",
        "scheme": "Evergreen",
        "destination": "generic/platform=macOS",
        "environment": {
            "ARCHS": "x86_64"
        },
        "configuration": "Release",
        "tags": "sourcekit-disabled"
      }
    ]
  },
  {
    "repository": "Git",
    "url": "https://github.com/exercism/swift.git",
    "path": "exercism-swift",
    "branch": "master",
    "maintainer": "cheyo@masters3d.com",
    "compatibility": [
      {
        "version": "4.2",
        "commit": "3df5e4ab83a9ab47228a46da7263e09a2a2b0b90"
      },
      {
        "version": "5.0",
        "commit": "3df5e4ab83a9ab47228a46da7263e09a2a2b0b90"
      },
      {
        "version": "5.1",
        "commit": "3df5e4ab83a9ab47228a46da7263e09a2a2b0b90"
      }
    ],
    "platforms": [
      "Darwin",
      "Linux"
    ],
    "actions": [
      {
        "action": "BuildSwiftPackage",
        "configuration": "release",
        "tags": "sourcekit-disabled swiftpm"
      },
      {
        "action": "TestSwiftPackage"
      }
    ]
  },
  {
    "repository": "Git",
    "url": "https://github.com/vapor/fluent",
    "path": "fluent",
    "branch": "master",
    "maintainer": "tanner@vapor.codes",
    "compatibility": [
      {
        "version": "4.2",
        "commit": "270b6fa372f03809b9795e8f8b9d1c31267a0ff3"
      },
      {
        "version": "5.0",
        "commit": "270b6fa372f03809b9795e8f8b9d1c31267a0ff3"
      }
    ],
    "platforms": [
      "Darwin"
    ],
    "actions": [
      {
        "action": "BuildSwiftPackage",
        "configuration": "release",
        "tags": "sourcekit-disabled swiftpm"
      }
    ]
  },
  {
    "repository": "Git",
    "url": "https://github.com/groue/GRDB.swift.git",
    "path": "GRDB.swift",
    "branch": "master",
    "compatibility": [
      {
        "version": "4.2",
        "commit": "759c1088a1d9ba94f44009295fd17c20b1375524"
      },
      {
        "version": "5.0",
        "commit": "759c1088a1d9ba94f44009295fd17c20b1375524"
      },
      {
        "version": "5.1",
        "commit": "d290102d9cb5c425fee7260034beaa997d581d86"
      }
    ],
    "platforms": [
      "Darwin"
    ],
    "maintainer": "gwendal.roue@gmail.com",
    "actions": [
      {
        "action": "BuildSwiftPackage",
        "configuration": "release",
        "tags": "sourcekit-disabled swiftpm"
      },
      {
        "action": "TestSwiftPackage"
      }
    ]
  },
  {
    "repository": "Git",
    "url": "https://github.com/artsabintsev/Guitar.git",
    "path": "Guitar",
    "branch": "master",
    "compatibility": [
      {
        "version": "5.0",
        "commit": "7609e913619c606b7b1e3f251f18b906a1ef7272"
      },
      {
        "version": "5.1",
        "commit": "7609e913619c606b7b1e3f251f18b906a1ef7272"
      }
    ],
    "maintainer": "arthur@sabintsev.com",
    "platforms": [
      "Darwin",
      "Linux"
    ],
    "actions": [
      {
        "action": "BuildSwiftPackage",
        "configuration": "release",
        "tags": "sourcekit sourcekit-smoke swiftpm"
      },
      {
        "action": "TestSwiftPackage"
      }
    ]
  },
  {
    "repository": "Git",
    "url": "https://github.com/pointfreeco/swift-html.git",
    "path": "Html",
    "branch": "master",
    "maintainer": "support@pointfree.co",
    "compatibility": [
      {
        "version": "4.2",
        "commit": "e6952b9246dd9bf27d613ed7b4791ff19136f6c8"
      },
      {
        "version": "5.0",
        "commit": "e6952b9246dd9bf27d613ed7b4791ff19136f6c8"
      },
      {
        "version": "5.1",
        "commit": "d46c496fb3185ead2991f126fd556c4003932b7a"
      }
    ],
    "platforms": [
      "Darwin",
      "Linux"
    ],
    "actions": [
      {
        "action": "BuildSwiftPackage",
        "configuration": "release",
        "tags": "swiftpm"
      },
      {
        "action": "TestSwiftPackage"
      }
    ]
  },
  {
    "repository": "Git",
    "url": "https://github.com/IBAnimatable/IBAnimatable.git",
    "path": "IBAnimatable",
    "branch": "master",
    "maintainer": "JakeLinAu@gmail.com",
    "compatibility": [
      {
        "version": "4.0",
        "commit": "eb4acb6d78f0181dbcd9cee7bf48a8b95e39d1d7"
      },
      {
        "version": "5.1",
        "commit": "0776c5c099b308cd0cffe14f8cf89f0371153d03"
      }
    ],
    "platforms": [
      "Darwin"
    ],
    "actions": [
      {
        "action": "BuildXcodeWorkspaceScheme",
        "workspace": "IBAnimatable.xcworkspace",
        "scheme": "IBAnimatable",
        "destination": "generic/platform=iOS",
        "configuration": "Release",
        "tags": "sourcekit-disabled"
      },
      {
        "action": "BuildXcodeWorkspaceScheme",
        "workspace": "IBAnimatable.xcworkspace",
        "scheme": "IBAnimatableApp",
        "destination": "generic/platform=iOS",
        "configuration": "Release"
      }
    ]
  },
  {
    "repository": "Git",
    "url": "https://github.com/jessesquires/JSQCoreDataKit.git",
    "path": "JSQCoreDataKit",
    "branch": "master",
    "maintainer": "jesse@jessesquires.com",
    "compatibility": [
      {
        "version": "4.2",
        "commit": "e651887d0a621c6b66ca09c2e8cea9fce691c00e"
      },
      {
        "version": "5.0",
        "commit": "e651887d0a621c6b66ca09c2e8cea9fce691c00e"
      },
      {
        "version": "5.1",
        "commit": "3677371cabeb9c178d1fa17052be2edc42e1fb39"
      }
    ],
    "platforms": [
      "Darwin"
    ],
    "actions": [
      {
        "action": "BuildXcodeProjectTarget",
        "project": "JSQCoreDataKit.xcodeproj",
        "target": "JSQCoreDataKit",
        "destination": "generic/platform=iOS",
        "configuration": "Release",
        "tags": "sourcekit-disabled"
      },
      {
        "action": "TestXcodeProjectScheme",
        "project": "JSQCoreDataKit.xcodeproj",
        "scheme": "JSQCoreDataKit-Tests",
        "destination": "platform=iOS Simulator,name=iPhone X"
      }
    ]
  },
  {
    "repository": "Git",
    "url": "https://github.com/jessesquires/JSQDataSourcesKit.git",
    "path": "JSQDataSourcesKit",
    "branch": "master",
    "maintainer": "jesse@jessesquires.com",
    "compatibility": [
      {
        "version": "4.0",
        "commit": "25ee7e2e2ab50d5e2237292ddc74973c68aee89a"
      }
    ],
    "platforms": [
      "Darwin"
    ],
    "actions": [
      {
        "action": "BuildXcodeProjectTarget",
        "project": "JSQDataSourcesKit.xcodeproj",
        "target": "JSQDataSourcesKit-iOS",
        "destination": "generic/platform=iOS",
        "configuration": "Release",
        "tags": "sourcekit-disabled"
      },
      {
        "action": "TestXcodeProjectScheme",
        "project": "JSQDataSourcesKit.xcodeproj",
        "scheme": "JSQDataSourcesKitTests",
        "destination": "platform=iOS Simulator,name=iPhone 6s"
      }
    ]
  },
  {
    "repository": "Git",
    "url": "https://github.com/kishikawakatsumi/KeychainAccess.git",
    "path": "KeychainAccess",
    "branch": "master",
    "maintainer": "kishikawakatsumi@mac.com",
    "compatibility": [
      {
        "version": "4.2",
        "commit": "0fffcc37adcf55d3557f1e06dd0172ace582effe"
      },
      {
        "version": "5.0",
        "commit": "0fffcc37adcf55d3557f1e06dd0172ace582effe"
      },
      {
        "version": "5.1",
        "commit": "3a9c83cf8b8cfaecd1097916fae803e1b1d6447f"
      }
    ],
    "platforms": [
      "Darwin"
    ],
    "actions": [
      {
        "action": "BuildXcodeWorkspaceScheme",
        "workspace": "KeychainAccess.xcworkspace",
        "scheme": "KeychainAccess",
        "destination": "platform=macOS",
        "configuration": "Release",
        "tags": "sourcekit-disabled"
      },
      {
        "action": "BuildXcodeWorkspaceScheme",
        "workspace": "KeychainAccess.xcworkspace",
        "scheme": "KeychainAccess",
        "destination": "generic/platform=iOS",
        "configuration": "Release"
      },
      {
        "action": "BuildXcodeWorkspaceScheme",
        "workspace": "KeychainAccess.xcworkspace",
        "scheme": "KeychainAccess",
        "destination": "generic/platform=tvOS",
        "configuration": "Release"
      },
      {
        "action": "BuildXcodeWorkspaceScheme",
        "workspace": "KeychainAccess.xcworkspace",
        "scheme": "KeychainAccess",
        "destination": "generic/platform=watchOS",
        "configuration": "Release"
      }
    ]
  },
  {
    "repository": "Git",
    "url": "https://github.com/kickstarter/Kickstarter-Prelude",
    "path": "Kickstarter-Prelude",
    "branch": "master",
    "maintainer": "appledev@kickstarter.com",
    "compatibility": [
      {
        "version": "4.0",
        "commit": "8988b02ab963294d98d8f37d1a7dc0ee392fcd8d"
      }
    ],
    "platforms": [
      "Darwin"
    ],
    "actions": [
      {
        "action": "BuildXcodeProjectScheme",
        "project": "Prelude.xcodeproj",
        "scheme": "Prelude-iOS",
        "destination": "generic/platform=iOS",
        "configuration": "Release",
        "tags": "sourcekit-disabled"
      },
      {
        "action": "BuildXcodeProjectScheme",
        "project": "Prelude.xcodeproj",
        "scheme": "Prelude-UIKit-iOS",
        "destination": "generic/platform=iOS",
        "configuration": "Release",
        "tags": "sourcekit-disabled"
      }
    ]
  },
  {
    "repository": "Git",
    "url": "https://github.com/kickstarter/Kickstarter-ReactiveExtensions",
    "path": "Kickstarter-ReactiveExtensions",
    "branch": "master",
    "maintainer": "appledev@kickstarter.com",
    "compatibility": [
      {
        "version": "4.0",
        "commit": "6b7887e7b38ebd81e2d04a936e64998b0f634e98"
      },
      {
        "version": "5.1",
        "commit": "aa994f0921dca1965ae537fe77c2edc798eef230"
      }
    ],
    "platforms": [
      "Darwin"
    ],
    "actions": [
      {
        "action": "BuildXcodeProjectScheme",
        "project": "ReactiveExtensions.xcodeproj",
        "scheme": "ReactiveExtensions-iOS",
        "destination": "generic/platform=iOS",
        "configuration": "Release",
        "tags": "sourcekit-disabled"
      },
      {
        "action": "BuildXcodeProjectScheme",
        "project": "ReactiveExtensions.xcodeproj",
        "scheme": "ReactiveExtensions-TestHelpers-iOS",
        "destination": "generic/platform=iOS",
        "configuration": "Release"
      }
    ]
  },
  {
    "repository": "Git",
    "url": "https://github.com/onevcat/Kingfisher.git",
    "path": "Kingfisher",
    "branch": "master",
    "maintainer": "onev@onevcat.com",
    "compatibility": [
      {
        "version": "4.0",
        "commit": "a5d1214220b8ddf29acf7c08c8bb42993ed56c54"
      },
      {
        "version": "5.1",
        "commit": "23ef6c73ee3bc12ee3940136aea54bd44a02e93e"
      }
    ],
    "platforms": [
      "Darwin"
    ],
    "actions": [
      {
        "action": "BuildXcodeWorkspaceScheme",
        "workspace": "Kingfisher.xcworkspace",
        "scheme": "Kingfisher",
        "destination": "generic/platform=iOS",
        "configuration": "Release"
      },
      {
        "action": "BuildXcodeWorkspaceScheme",
        "workspace": "Kingfisher.xcworkspace",
        "scheme": "Kingfisher-macOS",
        "destination": "generic/platform=macOS",
        "configuration": "Release",
        "tags": "sourcekit-disabled"
      },
      {
        "action": "BuildXcodeWorkspaceScheme",
        "workspace": "Kingfisher.xcworkspace",
        "scheme": "Kingfisher-tvOS",
        "destination": "generic/platform=tvOS",
        "configuration": "Release"
      },
      {
        "action": "BuildXcodeWorkspaceScheme",
        "workspace": "Kingfisher.xcworkspace",
        "scheme": "Kingfisher-watchOS",
        "destination": "generic/platform=watchOS",
        "configuration": "Release"
      }
    ]
  },
  {
    "repository": "Git",
    "url": "https://github.com/IBM-Swift/Kitura.git",
    "path": "Kitura",
    "branch": "master",
    "maintainer": "i.partridge@uk.ibm.com",
    "compatibility": [
      {
        "version": "4.0",
        "commit": "f1c3169b5b923ded814e5b1ef5a354720da93a36"
      },
      {
        "version": "5.1",
        "commit": "8578c439701ecbeea33564d151976727fad16da8"
      }
    ],
    "platforms": [
      "Darwin",
      "Linux"
    ],
    "actions": [
      {
        "action": "BuildSwiftPackage",
        "configuration": "release",
        "tags": "sourcekit-disabled swiftpm"
      }
    ]
  },
  {
    "repository": "Git",
    "url": "https://github.com/lyft/Kronos.git",
    "path": "Kronos",
    "branch": "master",
    "maintainer": "Reflejo@gmail.com",
    "compatibility": [
      {
        "version": "4.0",
        "commit": "d38491d123fb58897ecb339920cf69da479d19d0"
      },
      {
        "version": "4.2",
        "commit": "d38491d123fb58897ecb339920cf69da479d19d0"
      },
      {
        "version": "5.0",
        "commit": "d38491d123fb58897ecb339920cf69da479d19d0"
      },
      {
        "version": "5.1",
        "commit": "bf462b387e0925a1bfef3fe46ddc6ca6123604cf"
      }
    ],
    "platforms": [
      "Darwin"
    ],
    "actions": [
      {
        "action": "BuildXcodeProjectTarget",
        "project": "Kronos.xcodeproj",
        "target": "Kronos",
        "destination": "generic/platform=iOS",
        "configuration": "Release"
      },
      {
        "action": "BuildXcodeProjectTarget",
        "project": "Kronos.xcodeproj",
        "target": "Kronos",
        "destination": "generic/platform=macOS",
        "configuration": "Release",
        "tags": "sourcekit-disabled"
      },
      {
        "action": "BuildXcodeProjectTarget",
        "project": "Kronos.xcodeproj",
        "target": "Kronos",
        "destination": "generic/platform=tvOS",
        "configuration": "Release"
      },
      {
        "action": "BuildXcodeProjectTarget",
        "project": "Kronos.xcodeproj",
        "target": "Kronos",
        "destination": "generic/platform=iOS",
        "configuration": "Release"
      },
      {
        "action": "BuildSwiftPackage",
        "configuration": "release",
        "tags": "swiftpm"
      },
      {
        "action": "TestSwiftPackage"
      }
    ]
  },
  {
    "repository": "Git",
    "url": "https://github.com/Bouke/Lark.git",
    "path": "Lark",
    "branch": "master",
    "maintainer": "bouke@haarsma.eu",
    "compatibility": [
      {
        "version": "4.2",
        "commit": "af39c8ba22ff1c7318a47e06666c4fee9aa9dd50"
      },
      {
        "version": "5.1",
        "commit": "b1ed2b1393f89a61c04fda9d7c1c91d47bfa680a"
      }
    ],
    "platforms": [
      "Darwin"
    ],
    "actions": [
      {
        "action": "BuildSwiftPackage",
        "configuration": "release",
        "tags": "sourcekit-disabled swiftpm"
      },
      {
        "action": "TestSwiftPackage"
      }
    ]
  },
  {
    "repository": "Git",
    "url": "https://github.com/line/line-sdk-ios-swift.git",
    "path": "line-sdk-ios-swift",
    "branch": "master",
    "maintainer": "dl_linesdk_cocoapods@linecorp.com",
    "compatibility": [
      {
        "version": "4.2",
        "commit": "d8bb2bc535e2895b5fbe66f4872327b654d19a34"
      },
      {
        "version": "5.0",
        "commit": "d8bb2bc535e2895b5fbe66f4872327b654d19a34"
      },
      {
        "version": "5.1",
        "commit": "46911e4c94d32d16af1d02cb918c071d149f93e0"
      }
    ],
    "platforms": [
      "Darwin"
    ],
    "actions": [
      {
        "action": "BuildXcodeWorkspaceScheme",
        "workspace": "LineSDK.xcworkspace",
        "scheme": "LineSDK",
        "destination": "generic/platform=iOS",
        "configuration": "Release"
      }
    ]
  },
  {
    "repository": "Git",
    "url": "https://github.com/ssamadgh/ModelAssistant.git",
    "path": "ModelAssistant",
    "branch": "master",
    "maintainer": "ssamadgh@gmail.com",
    "compatibility": [
      {
        "version": "4.2",
        "commit": "e880839b9185a33acb8683413a89cca44d1955ef"
      },
      {
        "version": "5.0",
        "commit": "e880839b9185a33acb8683413a89cca44d1955ef"
      }
    ],
    "platforms": [
      "Darwin"
    ],
    "actions": [
      {
        "action": "BuildXcodeProjectScheme",
        "project": "ModelAssistant.xcodeproj",
        "scheme": "ModelAssistant iOS",
        "destination": "generic/platform=iOS",
        "configuration": "Release"
      }
    ]
  },
  {
    "repository": "Git",
    "url": "https://github.com/Moya/Moya.git",
    "path": "Moya",
    "branch": "master",
    "compatibility": [
      {
        "version": "5.1",
        "commit": "b833221910d1b190743b64dec266aecd9404d859"
      }
    ],
    "maintainer": "ash@ashfurrow.com",
    "platforms": [
      "Darwin"
    ],
    "actions": [
      {
        "action": "BuildSwiftPackage",
        "configuration": "release",
        "tags": "sourcekit-disabled swiftpm"
      },
      {
        "action": "TestSwiftPackage"
      }
    ]
  },
  {
    "repository": "Git",
    "url": "https://github.com/Bouke/NetService.git",
    "path": "NetService",
    "branch": "master",
    "maintainer": "bouke@haarsma.eu",
    "compatibility": [
      {
        "version": "4.2",
        "commit": "927eb171a738266b9b98fc6ca0506fb95f241b05"
      },
      {
        "version": "5.0",
        "commit": "927eb171a738266b9b98fc6ca0506fb95f241b05"
      }
    ],
    "platforms": [
      "Darwin",
      "Linux"
    ],
    "actions": [
      {
        "action": "BuildSwiftPackage",
        "configuration": "release",
        "tags": "sourcekit-disabled swiftpm"
      },
      {
        "action": "TestSwiftPackage"
      }
    ]
  },
  {
    "repository": "Git",
    "url": "https://github.com/pointfreeco/swift-nonempty.git",
    "path": "NonEmpty",
    "branch": "master",
    "maintainer": "support@pointfree.co",
    "compatibility": [
      {
        "version": "5.1",
        "commit": "6c98dcee567465d85f6655d6d2ff401cebc7aff5"
      }
    ],
    "platforms": [
      "Darwin",
      "Linux"
    ],
    "actions": [
      {
        "action": "BuildXcodeWorkspaceScheme",
        "workspace": "NonEmpty.xcworkspace",
        "scheme": "NonEmpty_macOS",
        "destination": "generic/platform=macOS",
        "configuration": "Release"
      },
      {
        "action": "BuildXcodeWorkspaceScheme",
        "workspace": "NonEmpty.xcworkspace",
        "scheme": "NonEmpty_iOS",
        "destination": "generic/platform=iOS",
        "configuration": "Release"
      },
      {
        "action": "BuildXcodeWorkspaceScheme",
        "workspace": "NonEmpty.xcworkspace",
        "scheme": "NonEmpty_tvOS",
        "destination": "generic/platform=tvOS",
        "configuration": "Release"
      },
      {
        "action": "BuildXcodeWorkspaceScheme",
        "workspace": "NonEmpty.xcworkspace",
        "scheme": "NonEmpty_watchOS",
        "destination": "generic/platform=watchOS",
        "configuration": "Release"
      },
      {
        "action": "BuildSwiftPackage",
        "configuration": "release",
        "tags": "swiftpm"
      },
      {
        "action": "TestSwiftPackage"
      }
    ]
  },
  {
    "repository": "Git",
    "url": "https://github.com/Dimillian/MovieSwiftUI.git",
    "path": "MovieSwift",
    "branch": "master",
    "maintainer": "ricouard77@gmail.com",
    "compatibility": [
      {
        "version": "5.1",
        "commit": "237010a51afd6923fdfac09f5bc88dd206c49e3a"
      }
    ],
    "platforms": [
      "Darwin"
    ],
    "actions": [
      {
        "action": "BuildXcodeProjectTarget",
        "project": "MovieSwift/MovieSwift.xcodeproj",
        "target": "MovieSwift",
        "destination": "generic/platform=iOS",
        "configuration": "Release",
        "tags": "sourcekit sourcekit-smoke"
      }
    ]
  },
  {
    "repository": "Git",
    "url": "https://github.com/ethanhuang13/NSAttributedStringBuilder.git",
    "path": "NSAttributedStringBuilder",
    "branch": "master",
    "maintainer": "blesserx@gmail.com",
    "compatibility": [
      {
        "version": "5.1",
        "commit": "f651c44c5bbac2b598763e138082e5c5e66742a2"
      }
    ],
    "platforms": [
      "Darwin"
    ],
    "actions": [
      {
        "action": "BuildSwiftPackage",
        "configuration": "release",
        "tags": "swiftpm"
      },
      {
        "action": "TestSwiftPackage"
      }
    ]
  },
  {
    "repository": "Git",
    "url": "https://github.com/Hearst-DD/ObjectMapper.git",
    "path": "ObjectMapper",
    "branch": "master",
    "maintainer": "tristanhimmelman@gmail.com",
    "compatibility": [
      {
        "version": "4.2",
        "commit": "ed1caa237b9742135996fefe3682b834bb394a6a"
      },
      {
        "version": "5.0",
        "commit": "ed1caa237b9742135996fefe3682b834bb394a6a"
      },
      {
        "version": "5.1",
        "commit": "19d499c65b8240f1220d7cf155ccd309857f8018"
      }
    ],
    "platforms": [
      "Darwin"
    ],
    "actions": [
      {
        "action": "BuildXcodeWorkspaceScheme",
        "workspace": "ObjectMapper.xcworkspace",
        "scheme": "ObjectMapper-iOS",
        "destination": "generic/platform=iOS",
        "configuration": "Release"
      },
      {
        "action": "BuildXcodeWorkspaceScheme",
        "workspace": "ObjectMapper.xcworkspace",
        "scheme": "ObjectMapper-Mac",
        "destination": "generic/platform=macOS",
        "configuration": "Release",
        "tags": "sourcekit-disabled"
      },
      {
        "action": "BuildXcodeWorkspaceScheme",
        "workspace": "ObjectMapper.xcworkspace",
        "scheme": "ObjectMapper-tvOS",
        "destination": "generic/platform=tvOS",
        "configuration": "Release"
      },
      {
        "action": "BuildXcodeWorkspaceScheme",
        "workspace": "ObjectMapper.xcworkspace",
        "scheme": "ObjectMapper-watchOS",
        "destination": "generic/platform=watchOS",
        "configuration": "Release"
      }
    ]
  },
  {
    "repository": "Git",
    "url": "https://github.com/pointfreeco/swift-overture.git",
    "path": "Overture",
    "branch": "master",
    "maintainer": "support@pointfree.co",
    "compatibility": [
      {
        "version": "5.1",
        "commit": "f61b98879b61affe3236796ef4daa3d6f9ff783b"
      }
    ],
    "platforms": [
      "Darwin",
      "Linux"
    ],
    "actions": [
      {
        "action": "BuildXcodeWorkspaceScheme",
        "workspace": "Overture.xcworkspace",
        "scheme": "Overture_macOS",
        "destination": "generic/platform=macOS",
        "configuration": "Release"
      },
      {
        "action": "BuildXcodeWorkspaceScheme",
        "workspace": "Overture.xcworkspace",
        "scheme": "Overture_iOS",
        "destination": "generic/platform=iOS",
        "configuration": "Release"
      },
      {
        "action": "BuildXcodeWorkspaceScheme",
        "workspace": "Overture.xcworkspace",
        "scheme": "Overture_tvOS",
        "destination": "generic/platform=tvOS",
        "configuration": "Release"
      },
      {
        "action": "BuildXcodeWorkspaceScheme",
        "workspace": "Overture.xcworkspace",
        "scheme": "Overture_watchOS",
        "destination": "generic/platform=watchOS",
        "configuration": "Release"
      },
      {
        "action": "BuildSwiftPackage",
        "configuration": "release",
        "tags": "swiftpm"
      },
      {
        "action": "TestSwiftPackage"
      }
    ]
  },
  {
    "repository": "Git",
    "url": "https://github.com/PerfectlySoft/Perfect.git",
    "path": "Perfect",
    "branch": "master",
    "maintainer": "sean@perfect.org",
    "compatibility": [
      {
        "version": "4.2",
        "commit": "cdc17d544ec8e87da5f3b24cdbda8d02d77bb943"
      },
      {
        "version": "5.0",
        "commit": "cdc17d544ec8e87da5f3b24cdbda8d02d77bb943"
      },
      {
        "version": "5.1",
        "commit": "54a66958c3d7bf25564a153296808dc82c29adb7"
      }
    ],
    "platforms": [
      "Darwin",
      "Linux"
    ],
    "actions": [
      {
        "action": "BuildSwiftPackage",
        "configuration": "release",
        "tags": "sourcekit-disabled swiftpm"
      }
    ]
  },
  {
    "repository": "Git",
    "url": "https://github.com/willowtreeapps/PinkyPromise.git",
    "path": "PinkyPromise",
    "branch": "master",
    "compatibility": [
      {
        "version": "4.2",
        "commit": "131ad277b9b63e198606d46999217e9e0cc452c6"
      },
      {
        "version": "5.0",
        "commit": "131ad277b9b63e198606d46999217e9e0cc452c6"
      },
      {
        "version": "5.1",
        "commit": "131ad277b9b63e198606d46999217e9e0cc452c6"
      }
    ],
    "platforms": [
      "Darwin"
    ],
    "maintainer": "connerk@gmail.com",
    "actions": [
      {
        "action": "BuildXcodeProjectScheme",
        "project": "PinkyPromise.xcodeproj",
        "scheme": "PinkyPromise_iOS",
        "destination": "generic/platform=iOS",
        "configuration": "Release"
      },
      {
        "action": "BuildXcodeProjectScheme",
        "project": "PinkyPromise.xcodeproj",
        "scheme": "PinkyPromise_macOS",
        "destination": "generic/platform=macOS",
        "configuration": "Release",
        "tags": "sourcekit-disabled"
      },
      {
        "action": "BuildSwiftPackage",
        "configuration": "release",
        "tags": "swiftpm"
      },
      {
        "action": "TestXcodeProjectScheme",
        "project": "PinkyPromise.xcodeproj",
        "scheme": "PinkyPromise_iOS",
        "destination": "platform=iOS Simulator,name=iPhone 7",
        "configuration": "Release"
      },
      {
        "action": "TestXcodeProjectScheme",
        "project": "PinkyPromise.xcodeproj",
        "scheme": "PinkyPromise_macOS",
        "destination": "platform=macOS",
        "configuration": "Release"
      },
      {
        "action": "TestSwiftPackage"
      }
    ]
  },
  {
    "repository": "Git",
    "url": "https://github.com/pinterest/plank.git",
    "path": "Plank",
    "branch": "master",
    "compatibility": [
      {
        "version": "4.2",
        "commit": "71a3a5ce5e38161eaf4e46a7f609f2e4523d8248"
      },
      {
        "version": "5.0",
        "commit": "71a3a5ce5e38161eaf4e46a7f609f2e4523d8248"
      },
      {
        "version": "5.1",
        "commit": "bc8c8fde5d73b10c252f701b272bda8fe30e4f67"
      }
    ],
    "maintainer": "rmalik@pinterest.com",
    "platforms": [
      "Darwin",
      "Linux"
    ],
    "actions": [
      {
        "action": "BuildSwiftPackage",
        "configuration": "release",
        "tags": "sourcekit-disabled swiftpm"
      },
      {
        "action": "TestSwiftPackage"
      }
    ]
  },
  {
    "repository": "Git",
    "url": "https://github.com/ProcedureKit/ProcedureKit.git",
    "path": "ProcedureKit",
    "branch": "master",
    "maintainer": "danthorpe@me.com",
    "compatibility": [
      {
        "version": "4.2",
        "commit": "94193d59bc06689526772023428402da1e0e299f"
      },
      {
        "version": "5.0",
        "commit": "a7fa565e648d90083c7f10c0c6be9bf249dcdbde"
      },
      {
        "version": "5.1",
        "commit": "a7fa565e648d90083c7f10c0c6be9bf249dcdbde"
      }
    ],
    "platforms": [
      "Darwin"
    ],
    "actions": [
      {
        "action": "BuildXcodeProjectTarget",
        "project": "ProcedureKit.xcodeproj",
        "target": "ProcedureKit",
        "destination": "platform=macOS",
        "configuration": "Release",
        "tags": "sourcekit-disabled"
      },
      {
        "action": "BuildXcodeProjectTarget",
        "project": "ProcedureKit.xcodeproj",
        "target": "ProcedureKit",
        "destination": "generic/platform=iOS",
        "configuration": "Release"
      },
      {
        "action": "BuildXcodeProjectTarget",
        "project": "ProcedureKit.xcodeproj",
        "target": "ProcedureKit",
        "destination": "generic/platform=watchOS",
        "configuration": "Release"
      },
      {
        "action": "BuildXcodeProjectTarget",
        "project": "ProcedureKit.xcodeproj",
        "target": "ProcedureKit",
        "destination": "generic/platform=tvOS",
        "configuration": "Release"
      },
      {
        "action": "BuildXcodeProjectTarget",
        "project": "ProcedureKit.xcodeproj",
        "target": "ProcedureKitCloud",
        "destination": "platform=macOS",
        "configuration": "Release",
        "tags": "sourcekit-disabled"
      },
      {
        "action": "TestXcodeProjectTarget",
        "project": "ProcedureKit.xcodeproj",
        "target": "ProcedureKit",
        "destination": "platform=macOS"
      }
    ]
  },
  {
    "repository": "Git",
    "url": "https://github.com/mxcl/PromiseKit.git",
    "path": "PromiseKit",
    "branch": "master",
    "maintainer": "mxcl@me.com",
    "compatibility": [
      {
        "version": "4.0.3",
        "commit": "c538a244b110389483c71d5801f7944e042b5b7b"
      },
      {
        "version": "5.1",
        "commit": "8e5f5d0945afc0bb6ee16a9ac12470722590b563"
      }
    ],
    "platforms": [
      "Darwin",
      "Linux"
    ],
    "actions": [
      {
        "action": "BuildXcodeProjectTarget",
        "project": "PromiseKit.xcodeproj",
        "target": "PromiseKit",
        "destination": "generic/platform=macOS",
        "configuration": "Release",
        "tags": "sourcekit-disabled"
      },
      {
        "action": "BuildXcodeProjectTarget",
        "project": "PromiseKit.xcodeproj",
        "target": "PromiseKit",
        "destination": "generic/platform=iOS",
        "configuration": "Release"
      },
      {
        "action": "BuildXcodeProjectTarget",
        "project": "PromiseKit.xcodeproj",
        "target": "PromiseKit",
        "destination": "generic/platform=watchOS",
        "configuration": "Release"
      },
      {
        "action": "BuildXcodeProjectTarget",
        "project": "PromiseKit.xcodeproj",
        "target": "PromiseKit",
        "destination": "generic/platform=tvOS",
        "configuration": "Release"
      }
    ]
  },
  {
    "repository": "Git",
    "url": "https://github.com/mac-cain13/R.swift.git",
    "path": "R.swift",
    "branch": "master",
    "maintainer": "tom@lokhorst.eu",
    "compatibility": [
      {
        "version": "4.2",
        "commit": "f96758593573d3d1d9ae8084721033ab0bf392f6"
      },
      {
        "version": "5.0",
        "commit": "f96758593573d3d1d9ae8084721033ab0bf392f6"
      },
      {
        "version": "5.1",
        "commit": "5fd4a4e0dba3ed6e3fa303f01aa9e0256c50ac64"
      }
    ],
    "platforms": [
      "Darwin"
    ],
    "actions": [
      {
        "action": "BuildSwiftPackage",
        "configuration": "release",
        "tags": "sourcekit-disabled swiftpm"
      },
      {
        "action": "TestSwiftPackage"
      }
    ]
  },
  {
    "repository": "Git",
    "url": "https://github.com/asynchrony/Re-Lax.git",
    "path": "Re-Lax",
    "branch": "master",
    "maintainer": "marksands07@gmail.com",
    "compatibility": [
      {
        "version": "4.0",
        "commit": "4502081d713257bb414d7dffa25f10ba59fa6770"
      },
      {
        "version": "5.1",
        "commit": "38739c2e30ae554ec78704576e4509190324794c"
      }
    ],
    "platforms": [
      "Darwin"
    ],
    "actions": [
      {
        "action": "BuildXcodeWorkspaceScheme",
        "workspace": "ReLax.xcworkspace",
        "scheme": "ReLax",
        "destination": "generic/platform=tvOS",
        "configuration": "Release",
        "tags": "sourcekit-disabled"
      }
    ]
  },
  {
    "repository": "Git",
    "url": "https://github.com/ReSwift/ReSwift.git",
    "path": "ReSwift",
    "branch": "master",
    "maintainer": "Benjamin.Encz@gmail.com",
    "compatibility": [
      {
        "version": "4.2",
        "commit": "beeb3c6368d573980a703ea37ab58e01f2a825c5"
      },
      {
        "version": "5.0",
        "commit": "beeb3c6368d573980a703ea37ab58e01f2a825c5"
      },
      {
        "version": "5.1",
        "commit": "b5b1fcc401053ef03a880722250514526d1a9ad6"
      }
    ],
    "platforms": [
      "Darwin"
    ],
    "actions": [
      {
        "action": "BuildXcodeProjectScheme",
        "project": "ReSwift.xcodeproj",
        "scheme": "ReSwift-iOS",
        "destination": "generic/platform=iOS",
        "configuration": "Release"
      },
      {
        "action": "BuildXcodeProjectScheme",
        "project": "ReSwift.xcodeproj",
        "scheme": "ReSwift-macOS",
        "destination": "generic/platform=macOS",
        "configuration": "Release",
        "tags": "sourcekit-disabled"
      },
      {
        "action": "BuildXcodeProjectScheme",
        "project": "ReSwift.xcodeproj",
        "scheme": "ReSwift-tvOS",
        "destination": "generic/platform=tvOS",
        "configuration": "Release"
      },
      {
        "action": "BuildXcodeProjectScheme",
        "project": "ReSwift.xcodeproj",
        "scheme": "ReSwift-watchOS",
        "destination": "generic/platform=watchOS",
        "configuration": "Release"
      }
    ]
  },
  {
    "repository": "Git",
    "url": "https://github.com/ReactiveCocoa/ReactiveCocoa.git",
    "path": "ReactiveCocoa",
    "branch": "master",
    "compatibility": [
      {
        "version": "4.0",
        "commit": "72dd2096c04e66bb10a5dd0c230c7a7ceef467e9"
      },
      {
        "version": "5.1",
        "commit": "78e2c70921dfe2f291d302cb61d00c9ff1c9bced"
      }
    ],
    "platforms": [
      "Darwin"
    ],
    "maintainer": "anders@andersha.com",
    "actions": [
      {
        "action": "BuildXcodeWorkspaceScheme",
        "workspace": "ReactiveCocoa.xcworkspace",
        "scheme": "ReactiveCocoa-macOS",
        "destination": "generic/platform=macOS",
        "configuration": "Release",
        "tags": "sourcekit-disabled"
      },
      {
        "action": "BuildXcodeWorkspaceScheme",
        "workspace": "ReactiveCocoa.xcworkspace",
        "scheme": "ReactiveCocoa-iOS",
        "destination": "generic/platform=iOS",
        "configuration": "Release",
        "xfail": [
          {
            "issue": "rdar://problem/68590422",
            "compatibility": ["4.0", "5.1"],
            "branch": ["main", "release/5.4"],
            "configuration": "debug"
          }
        ]
      },
      {
        "action": "BuildXcodeWorkspaceScheme",
        "workspace": "ReactiveCocoa.xcworkspace",
        "scheme": "ReactiveCocoa-tvOS",
        "destination": "generic/platform=tvOS",
        "configuration": "Release",
        "xfail": [
          {
            "issue": "rdar://problem/68590422",
            "compatibility": ["4.0", "5.1"],
            "branch": ["main", "release/5.4"],
            "configuration": "debug"
          }
        ]
      },
      {
        "action": "BuildXcodeWorkspaceScheme",
        "workspace": "ReactiveCocoa.xcworkspace",
        "scheme": "ReactiveCocoa-watchOS",
        "destination": "generic/platform=watchOS",
        "configuration": "Release"
      }
    ]
  },
  {
    "repository": "Git",
    "url": "https://github.com/DeclarativeHub/ReactiveKit.git",
    "path": "ReactiveKit",
    "branch": "master",
    "compatibility": [
      {
        "version": "5.1",
        "commit": "f1fddaecf532745a3b4d34793cb2763f42de3b60"
      }
    ],
    "platforms": [
      "Darwin",
      "Linux"
    ],
    "maintainer": "srdan.rasic@gmail.com",
    "actions": [
      {
        "action": "BuildXcodeWorkspaceScheme",
        "workspace": "ReactiveKit.xcworkspace",
        "scheme": "ReactiveKit-macOS",
        "destination": "generic/platform=macOS",
        "configuration": "Release"
      },
      {
        "action": "BuildXcodeWorkspaceScheme",
        "workspace": "ReactiveKit.xcworkspace",
        "scheme": "ReactiveKit-iOS",
        "destination": "generic/platform=iOS",
        "configuration": "Release"
      },
      {
        "action": "BuildXcodeWorkspaceScheme",
        "workspace": "ReactiveKit.xcworkspace",
        "scheme": "ReactiveKit-tvOS",
        "destination": "generic/platform=tvOS",
        "configuration": "Release"
      },
      {
        "action": "BuildXcodeWorkspaceScheme",
        "workspace": "ReactiveKit.xcworkspace",
        "scheme": "ReactiveKit-watchOS",
        "destination": "generic/platform=watchOS",
        "configuration": "Release"
      },
      {
        "action": "TestXcodeWorkspaceScheme",
        "workspace": "ReactiveKit.xcworkspace",
        "scheme": "ReactiveKit-iOS",
        "destination": "platform=iOS Simulator,name=iPhone 11"
      },
      {
        "action": "BuildSwiftPackage",
        "configuration": "release",
        "tags": "swiftpm"
      },
      {
        "action": "TestSwiftPackage"
      }
    ]
  },
  {
    "repository": "Git",
    "url": "https://github.com/ReactiveCocoa/ReactiveSwift.git",
    "path": "ReactiveSwift",
    "branch": "master",
    "compatibility": [
      {
        "version": "4.0",
        "commit": "46fb4d4a8285286e54929add1d12f384675895c6"
      },
      {
        "version": "5.1",
        "commit": "e60a8b14536399613ded1c8e651aa31e1867f2ea"
      }
    ],
    "platforms": [
      "Darwin",
      "Linux"
    ],
    "maintainer": "anders@andersha.com",
    "actions": [
      {
        "action": "BuildXcodeWorkspaceScheme",
        "workspace": "ReactiveSwift.xcworkspace",
        "scheme": "ReactiveSwift-macOS",
        "destination": "generic/platform=macOS",
        "configuration": "Release",
        "tags": "sourcekit-disabled"
      },
      {
        "action": "BuildXcodeWorkspaceScheme",
        "workspace": "ReactiveSwift.xcworkspace",
        "scheme": "ReactiveSwift-iOS",
        "destination": "generic/platform=iOS",
        "configuration": "Release"
      },
      {
        "action": "BuildXcodeWorkspaceScheme",
        "workspace": "ReactiveSwift.xcworkspace",
        "scheme": "ReactiveSwift-tvOS",
        "destination": "generic/platform=tvOS",
        "configuration": "Release"
      },
      {
        "action": "BuildXcodeWorkspaceScheme",
        "workspace": "ReactiveSwift.xcworkspace",
        "scheme": "ReactiveSwift-watchOS",
        "destination": "generic/platform=watchOS",
        "configuration": "Release"
      }
    ]
  },
  {
    "repository": "Git",
    "url": "https://github.com/antitypical/Result.git",
    "path": "Result",
    "branch": "master",
    "compatibility": [
      {
        "version": "4.2",
        "commit": "2fe5b325a8a54e77c545b2f511213420da133b8c"
      },
      {
        "version": "5.0",
        "commit": "2fe5b325a8a54e77c545b2f511213420da133b8c"
      },
      {
        "version": "5.1",
        "commit": "c30700bfcab7f555bf1d386fdd609407a94f369c"
      }
    ],
    "maintainer": "matt@diephouse.com",
    "platforms": [
      "Darwin",
      "Linux"
    ],
    "actions": [
      {
        "action": "BuildSwiftPackage",
        "configuration": "release",
        "tags": "sourcekit sourcekit-smoke swiftpm"
      },
      {
        "action": "TestSwiftPackage"
      }
    ]
  },
  {
    "repository": "Git",
    "url": "https://github.com/RxSwiftCommunity/RxDataSources",
    "path": "RxDataSources",
    "branch": "master",
    "maintainer": "krunoslav.zaher@gmail.com",
    "compatibility": [
      {
        "version": "4.2",
        "commit": "5458733cb4d2a1ca6a457804921a5fac4b72fca2"
      },
      {
        "version": "5.0",
        "commit": "5458733cb4d2a1ca6a457804921a5fac4b72fca2"
      }
    ],
    "platforms": [
      "Darwin"
    ],
    "actions": [
      {
        "action": "BuildSwiftPackage",
        "configuration": "release",
        "tags": "swiftpm"
      }
    ]
  },
  {
    "repository": "Git",
    "url": "https://github.com/igor-makarov/RxReactiveObjC.git",
    "path": "RxReactiveObjC",
    "branch": "main",
    "maintainer": "igormaka@gmail.com",
    "compatibility": [
      {
        "version": "4.2",
        "commit": "ec478bb68edbb8f10a7982bcffe9f1779de4e58b"
      },
      {
        "version": "5.0",
        "commit": "ec478bb68edbb8f10a7982bcffe9f1779de4e58b"
      },
      {
        "version": "5.1",
        "commit": "ec478bb68edbb8f10a7982bcffe9f1779de4e58b"
      },
      {
        "version": "5.2",
        "commit": "ec478bb68edbb8f10a7982bcffe9f1779de4e58b"
      },
      {
        "version": "5.3",
        "commit": "ec478bb68edbb8f10a7982bcffe9f1779de4e58b"
      }
    ],
    "platforms": [
      "Darwin"
    ],
    "actions": [
      {
        "action": "BuildSwiftPackage",
        "configuration": "release"
      },
      {
        "action": "TestSwiftPackage"
      }
    ]
  },
  {
    "repository": "Git",
    "url": "https://github.com/ReactiveX/RxSwift.git",
    "path": "RxSwift",
    "branch": "master",
    "maintainer": "krunoslav.zaher@gmail.com",
    "compatibility": [
      {
        "version": "5.1",
        "commit": "70b8a33c5c3f4c3b15ebf10b638d2b15cfafb814"
      }
    ],
    "platforms": [
      "Darwin"
    ],
    "actions": [
      {
        "action": "BuildXcodeWorkspaceScheme",
        "workspace": "Rx.xcworkspace",
        "scheme": "RxSwift",
        "destination": "platform=macOS",
        "configuration": "Release",
        "tags": "sourcekit-disabled"
      },
      {
        "action": "BuildXcodeWorkspaceScheme",
        "workspace": "Rx.xcworkspace",
        "scheme": "RxSwift",
        "destination": "generic/platform=iOS",
        "configuration": "Release"
      },
      {
        "action": "BuildXcodeWorkspaceScheme",
        "workspace": "Rx.xcworkspace",
        "scheme": "RxSwift",
        "destination": "generic/platform=tvOS",
        "configuration": "Release"
      },
      {
        "action": "BuildXcodeWorkspaceScheme",
        "workspace": "Rx.xcworkspace",
        "scheme": "RxSwift",
        "destination": "generic/platform=watchOS",
        "configuration": "Release"
      },
      {
        "action": "BuildXcodeWorkspaceScheme",
        "workspace": "Rx.xcworkspace",
        "scheme": "RxCocoa",
        "destination": "platform=macOS",
        "configuration": "Release",
        "tags": "sourcekit-disabled",
        "xfail": {
          "issue": "https://bugs.swift.org/browse/SR-11141",
          "compatibility": "5.1",
          "branch": ["main", "release/5.3", "release/5.4"]
        }
      },
      {
        "action": "BuildXcodeWorkspaceScheme",
        "workspace": "Rx.xcworkspace",
        "scheme": "RxCocoa",
        "destination": "generic/platform=iOS",
        "configuration": "Release"
      },
      {
        "action": "BuildXcodeWorkspaceScheme",
        "workspace": "Rx.xcworkspace",
        "scheme": "RxCocoa",
        "destination": "generic/platform=tvOS",
        "configuration": "Release"
      },
      {
        "action": "BuildXcodeWorkspaceScheme",
        "workspace": "Rx.xcworkspace",
        "scheme": "RxCocoa",
        "destination": "generic/platform=watchOS",
        "configuration": "Release"
      },
      {
        "action": "BuildXcodeWorkspaceScheme",
        "workspace": "Rx.xcworkspace",
        "scheme": "RxBlocking",
        "destination": "platform=macOS",
        "configuration": "Release",
        "tags": "sourcekit-disabled"
      },
      {
        "action": "BuildXcodeWorkspaceScheme",
        "workspace": "Rx.xcworkspace",
        "scheme": "RxBlocking",
        "destination": "generic/platform=iOS",
        "configuration": "Release"
      },
      {
        "action": "BuildXcodeWorkspaceScheme",
        "workspace": "Rx.xcworkspace",
        "scheme": "RxBlocking",
        "destination": "generic/platform=tvOS",
        "configuration": "Release"
      },
      {
        "action": "BuildXcodeWorkspaceScheme",
        "workspace": "Rx.xcworkspace",
        "scheme": "RxBlocking",
        "destination": "generic/platform=watchOS",
        "configuration": "Release"
      },
      {
        "action": "BuildXcodeWorkspaceScheme",
        "workspace": "Rx.xcworkspace",
        "scheme": "RxTest",
        "destination": "platform=macOS",
        "configuration": "Release",
        "tags": "sourcekit-disabled"
      },
      {
        "action": "BuildXcodeWorkspaceScheme",
        "workspace": "Rx.xcworkspace",
        "scheme": "RxTest",
        "destination": "generic/platform=iOS",
        "configuration": "Release"
      },
      {
        "action": "BuildXcodeWorkspaceScheme",
        "workspace": "Rx.xcworkspace",
        "scheme": "RxTest",
        "destination": "generic/platform=tvOS",
        "configuration": "Release"
      }
    ]
  },
  {
    "repository": "Git",
    "url": "https://github.com/Bouke/SRP.git",
    "path": "SRP",
    "branch": "master",
    "maintainer": "bouke@haarsma.eu",
    "compatibility": [
      {
        "version": "4.0",
        "commit": "b166838d4cf9218933c03151d62e50772460f95e"
      },
      {
        "version": "5.1",
        "commit": "8d2561b17fbac2eecd024dc6906777341307951d"
      }
    ],
    "platforms": [
      "Darwin"
    ],
    "actions": [
      {
        "action": "BuildSwiftPackage",
        "configuration": "release",
        "tags": "sourcekit-disabled swiftpm",
        "xfail": [
            {
                "issue": "https://bugs.swift.org/browse/SR-13190",
                "compatibility": ["4.0", "5.1"],
                "branch": ["main", "release/5.4"]
            }
        ]
      },
      {
        "action": "TestSwiftPackage"
      }
    ]
  },
  {
    "repository": "Git",
    "url": "https://github.com/nodes-ios/Serpent.git",
    "path": "Serpent",
    "branch": "master",
    "maintainer": "ios@nodes.dk",
    "compatibility": [
      {
        "version": "4.2",
        "commit": "61d72cd2fbe8a0e9ab69878eb585a99eb15859cc"
      },
      {
        "version": "5.0",
        "commit": "61d72cd2fbe8a0e9ab69878eb585a99eb15859cc"
      },
      {
        "version": "5.1",
        "commit": "61d72cd2fbe8a0e9ab69878eb585a99eb15859cc"
      }
    ],
    "platforms": [
      "Darwin",
      "Linux"
    ],
    "actions": [
      {
        "action": "BuildSwiftPackage",
        "configuration": "release",
        "tags": "sourcekit-disabled swiftpm"
      }
    ]
  },
  {
    "repository": "Git",
    "url": "https://github.com/krzysztofzablocki/Sourcery.git",
    "path": "Sourcery",
    "branch": "master",
    "maintainer": "krzysztof.zablocki@pixle.pl",
    "compatibility": [
      {
        "version": "5.1",
        "commit": "6e7daf6065bc21f2be038c00fcaac520fe473b9c"
      }
    ],
    "platforms": [
      "Darwin"
    ],
    "actions": [
      {
        "action": "BuildSwiftPackage",
        "configuration": "release",
        "tags": "sourcekit-disabled swiftpm"
      },
      {
        "action": "TestSwiftPackage"
      }
    ]
  },
  {
    "repository": "Git",
    "url": "https://github.com/daltoniam/Starscream",
    "path": "Starscream",
    "branch": "master",
    "maintainer": "daltoniam@gmail.com",
    "compatibility": [
      {
        "version": "4.0",
        "commit": "114e5df9b6251970a069e8f1c0cbb5802759f0a9"
      },
      {
        "version": "5.1",
        "commit": "a2ed45c0b2f996cb8c335c4f270ecc68c3bd4c0f"
      }
    ],
    "platforms": [
      "Darwin"
    ],
    "actions": [
      {
        "action": "BuildXcodeProjectScheme",
        "project": "examples/AutobahnTest/Autobahn.xcodeproj",
        "scheme": "Starscream",
        "destination": "generic/platform=iOS",
        "configuration": "Release"
      },
      {
        "action": "BuildXcodeProjectScheme",
        "project": "examples/SimpleTest/SimpleTest.xcodeproj",
        "scheme": "Starscream",
        "destination": "generic/platform=iOS",
        "configuration": "Release"
      },
      {
        "action": "BuildXcodeProjectScheme",
        "project": "Starscream.xcodeproj",
        "scheme": "Starscream",
        "destination": "generic/platform=iOS",
        "configuration": "Release",
        "tags": "sourcekit-disabled"
      }
    ]
  },
  {
    "repository": "Git",
    "url": "https://github.com/mattt/Surge",
    "path": "Surge",
    "branch": "master",
    "maintainer": "rfdickerson@gmail.com",
    "compatibility": [
      {
        "version": "4.2",
        "commit": "38a328eefe5ffef13d28dcb2804d2772aecf6107"
      },
      {
        "version": "5.0",
        "commit": "38a328eefe5ffef13d28dcb2804d2772aecf6107"
      },
      {
        "version": "5.1",
        "commit": "63da6b60f71c461a925450e8003bb419363d5b4d"
      }
    ],
    "platforms": [
      "Darwin"
    ],
    "actions": [
      {
        "action": "BuildXcodeProjectScheme",
        "project": "Surge.xcodeproj",
        "scheme": "Surge-iOS",
        "destination": "generic/platform=iOS",
        "configuration": "Release"
      },
      {
        "action": "BuildXcodeProjectScheme",
        "project": "Surge.xcodeproj",
        "scheme": "Surge-macOS",
        "destination": "generic/platform=macOS",
        "configuration": "Release",
        "tags": "sourcekit-disabled"
      },
      {
        "action": "BuildXcodeProjectScheme",
        "project": "Surge.xcodeproj",
        "scheme": "Surge-tvOS",
        "destination": "generic/platform=tvOS",
        "configuration": "Release"
      },
      {
        "action": "BuildXcodeProjectScheme",
        "project": "Surge.xcodeproj",
        "scheme": "Surge-watchOS",
        "destination": "generic/platform=watchOS",
        "configuration": "Release"
      }
    ]
  },
  {
    "repository": "Git",
    "url": "https://github.com/apple/swift-algorithms",
    "path": "swift-algorithms",
    "branch": "main",
    "maintainer": "natecook@apple.com",
    "compatibility": [
      {
        "version": "5.2",
        "commit": "3864606e00177c3438db075df56659cdfbc01ca8"
      }
    ],
    "platforms": [
      "Darwin"
    ],
    "actions": [
      {
        "action": "BuildSwiftPackage",
        "configuration": "release",
        "tags": "swiftpm"
      },
      {
        "action": "TestSwiftPackage"
      }
    ]
  },
  {
    "repository": "Git",
<<<<<<< HEAD
    "url": "https://github.com/apple/swift-atomics",
    "path": "swift-atomics",
    "branch": "main",
    "maintainer": "klorentey@apple.com",
    "compatibility": [
      {
        "version": "5.2",
        "commit": "df9f811f19a852fa7b78af9cffa8ec447eaeb40a"
      }
    ],
    "platforms": [
      "Darwin",
      "Linux"
=======
    "url": "https://github.com/apple/swift-argument-parser",
    "path": "swift-argument-parser",
    "branch": "main",
    "maintainer": "natecook@apple.com",
    "compatibility": [
      {
        "version": "5.2",
        "commit": "41f5fe52a34b2c7b9938996387fabfaca21918bd"
      }
    ],
    "platforms": [
      "Darwin"
>>>>>>> 2e7ed8fb
    ],
    "actions": [
      {
        "action": "BuildSwiftPackage",
        "configuration": "release",
        "tags": "swiftpm"
      },
      {
        "action": "TestSwiftPackage"
      }
    ]
  },
  {
    "repository": "Git",
    "url": "https://github.com/malcommac/SwiftDate",
    "path": "SwiftDate",
    "branch": "master",
    "maintainer": "me@danielemargutti.com",
    "compatibility": [
      {
        "version": "4.0",
        "commit": "744a8ce947f71e951e9f0f240b07d1a4f1f8b84e"
      },
      {
        "version": "5.0",
        "commit": "a462ce32f65881c68525e34d982d20d300cbf6d9"
      }
    ],
    "platforms": [
      "Darwin"
    ],
    "actions": [
      {
        "action": "BuildXcodeProjectScheme",
        "project": "SwiftDate.xcodeproj",
        "scheme": "SwiftDate-iOS",
        "destination": "generic/platform=iOS",
        "configuration": "Release"
      },
      {
        "action": "BuildXcodeProjectScheme",
        "project": "SwiftDate.xcodeproj",
        "scheme": "SwiftDate-macOS",
        "destination": "generic/platform=macOS",
        "configuration": "Release",
        "tags": "sourcekit-disabled"
      },
      {
        "action": "BuildXcodeProjectScheme",
        "project": "SwiftDate.xcodeproj",
        "scheme": "SwiftDate-tvOS",
        "destination": "generic/platform=tvOS",
        "configuration": "Release"
      },
      {
        "action": "BuildXcodeProjectScheme",
        "project": "SwiftDate.xcodeproj",
        "scheme": "SwiftDate-watchOS",
        "destination": "generic/platform=watchOS",
        "configuration": "Release"
      }
    ]
  },
  {
    "repository": "Git",
    "url": "https://github.com/nicklockwood/SwiftFormat.git",
    "path": "SwiftFormat",
    "branch": "master",
    "compatibility": [
      {
        "version": "4.2",
        "commit": "d42194f66bfb0e721037a2fac28cd2402bb68f68"
      }
    ],
    "maintainer": "nick@charcoaldesign.co.uk",
    "platforms": [
      "Darwin",
      "Linux"
    ],
    "actions": [
      {
        "action": "BuildSwiftPackage",
        "configuration": "release"
      },
      {
        "action": "TestSwiftPackage"
      }
    ]
  },
  {
    "repository": "Git",
    "url": "https://github.com/davecom/SwiftGraph.git",
    "path": "SwiftGraph",
    "branch": "master",
    "maintainer": "david@oaksnow.com",
    "compatibility": [
      {
        "version": "4.0",
        "commit": "6c8c5d699db17f3726776656a09f058bb29d76ec"
      },
      {
        "version": "4.2",
        "commit": "f4948e01657156afbf0687cd4113990dd3c0971d"
      },
      {
        "version": "5.1",
        "commit": "872092a1285fc61f03bd886f01822145eb13fde4"
      }
    ],
    "platforms": [
      "Darwin",
      "Linux"
    ],
    "actions": [
      {
        "action": "BuildSwiftPackage",
        "configuration": "release",
        "tags": "sourcekit-disabled swiftpm"
      }
    ]
  },
  {
    "repository": "Git",
    "url": "https://github.com/realm/SwiftLint.git",
    "path": "SwiftLint",
    "branch": "master",
    "compatibility": [
      {
        "version": "4.0",
        "commit": "60f98ec50d74c6e6aa7c527493d844960653f3a6"
      },
      {
        "version": "4.2",
        "commit": "60f98ec50d74c6e6aa7c527493d844960653f3a6"
      },
      {
        "version": "5.0",
        "commit": "60f98ec50d74c6e6aa7c527493d844960653f3a6"
      },
      {
        "version": "5.1",
        "commit": "ac8abbb3a72874eb1dedd6305ab9560e9d096eb4"
      }
    ],
    "maintainer": "jp@jpsim.com",
    "platforms": [
      "Darwin",
      "Linux"
    ],
    "actions": [
      {
        "action": "BuildSwiftPackage",
        "configuration": "release",
        "tags": "sourcekit-disabled swiftpm"
      },
      {
        "action": "TestSwiftPackage"
      }
    ]
  },
  {
    "repository": "Git",
    "url": "https://github.com/SwifterSwift/SwifterSwift.git",
    "path": "SwifterSwift",
    "branch": "master",
    "maintainer": "omaralbeik@gmail.com",
    "compatibility": [
      {
        "version": "4.0",
        "commit": "d3c3fdba03cd876baf3c7f675f03ad7c3f32c811"
      },
      {
        "version": "5.1",
        "commit": "ccdc4e4d8c116de133c993370c81263b87c5a4d6"
      }
    ],
    "platforms": [
      "Darwin"
    ],
    "actions": [
      {
        "action": "BuildXcodeWorkspaceScheme",
        "workspace": "SwifterSwift.xcworkspace",
        "scheme": "SwifterSwift-iOS",
        "destination": "generic/platform=iOS",
        "configuration": "Release"
      },
      {
        "action": "BuildXcodeWorkspaceScheme",
        "workspace": "SwifterSwift.xcworkspace",
        "scheme": "SwifterSwift-macOS",
        "destination": "generic/platform=macOS",
        "configuration": "Release",
        "tags": "sourcekit-disabled"
      },
      {
        "action": "BuildXcodeWorkspaceScheme",
        "workspace": "SwifterSwift.xcworkspace",
        "scheme": "SwifterSwift-tvOS",
        "destination": "generic/platform=tvOS",
        "configuration": "Release"
      },
      {
        "action": "BuildXcodeWorkspaceScheme",
        "workspace": "SwifterSwift.xcworkspace",
        "scheme": "SwifterSwift-watchOS",
        "destination": "generic/platform=watchOS",
        "configuration": "Release"
      },
      {
        "action": "TestXcodeWorkspaceScheme",
        "workspace": "SwifterSwift.xcworkspace",
        "scheme": "SwifterSwift-iOSTests",
        "destination": "platform=iOS Simulator,name=iPhone 7,OS=10.2"
      },
      {
        "action": "TestXcodeWorkspaceScheme",
        "workspace": "SwifterSwift.xcworkspace",
        "scheme": "SwifterSwift-tvOSTests",
        "destination": "platform=tvOS Simulator,name=Apple TV 1080p"
      },
      {
        "action": "TestXcodeWorkspaceScheme",
        "workspace": "SwifterSwift.xcworkspace",
        "scheme": "SwifterSwift-macOSTests",
        "destination": "platform=macOS"
      }
    ]
  },
  {
    "repository": "Git",
    "url": "https://github.com/dfunckt/swift-futures",
    "path": "swift-futures",
    "branch": "master",
    "maintainer": "akiskesoglou@gmail.com",
    "compatibility": [
      {
        "version": "5.0",
        "commit": "68500e5501ca9986e996e16736496b5b2491af87"
      },
      {
        "version": "5.1",
        "commit": "68500e5501ca9986e996e16736496b5b2491af87"
      }
    ],
    "platforms": [
      "Darwin",
      "Linux"
    ],
    "actions": [
      {
        "action": "BuildSwiftPackage",
        "configuration": "release",
        "tags": "sourcekit-disabled swiftpm"
      },
      {
        "action": "TestSwiftPackage"
      }
    ]
  },
  {
    "repository": "Git",
    "url": "https://github.com/apple/swift-nio",
    "path": "swift-nio",
    "branch": "main",
    "maintainer": "johannesweiss@apple.com",
    "compatibility": [
      {
        "version": "4.2",
        "commit": "381fd99df2a2a95a13172b4b18880d4217274e23"
      },
      {
        "version": "5.0",
        "commit": "da23f751eee0d8287cc62824f6e0bc1f3ba2c0b6"
      },
      {
        "version": "5.1",
        "commit": "5f8d3f0b404a12d459f294fdd5b3740e5b6aa8d4"
      },
      {
        "version": "5.2",
        "commit": "b671e557fd093cb84123a48c3d77806737926968"
      },
      {
        "version": "5.3",
        "commit": "b671e557fd093cb84123a48c3d77806737926968"
      }
    ],
    "platforms": [
      "Darwin",
      "Linux"
    ],
    "actions": [
      {
        "action": "BuildSwiftPackage",
        "configuration": "release",
        "tags": "sourcekit-disabled swiftpm"
      },
      {
        "action": "TestSwiftPackage"
      }
    ]
  },
  {
    "repository": "Git",
    "url": "https://github.com/apple/swift-log",
    "path": "swift-log",
    "branch": "main",
    "maintainer": "ktoso@apple.com",
    "compatibility": [
      {
        "version": "5.0",
        "commit": "16cfcc60e49d940c93367e5fe0e0533bd27e9733"
      },
      {
        "version": "5.2",
        "commit": "16cfcc60e49d940c93367e5fe0e0533bd27e9733"
      }
    ],
    "platforms": [
      "Darwin",
      "Linux"
    ],
    "actions": [
      {
        "action": "BuildSwiftPackage",
        "configuration": "release",
        "tags": "sourcekit-disabled swiftpm"
      },
      {
        "action": "TestSwiftPackage"
      }
    ]
  },
  {
    "repository": "Git",
    "url": "git@github.com:swift-server/async-http-client",
    "path": "async-http-client",
    "branch": "main",
    "maintainer": "ktoso@apple.com",
    "compatibility": [
      {
        "version": "5.0",
        "commit": "a72c5adce3986ff6b5092ae0464a8f2675087860"
      }
    ],
    "platforms": [
      "Darwin",
      "Linux"
    ],
    "actions": [
      {
        "action": "BuildSwiftPackage",
        "configuration": "release",
        "tags": "sourcekit-disabled swiftpm"
      },
      {
        "action": "TestSwiftPackage"
      }
    ]
  },
  {
    "repository": "Git",
    "url": "https://github.com/apple/swift-nio-http2",
    "path": "swift-nio-http2",
    "branch": "main",
    "maintainer": "johannesweiss@apple.com",
    "compatibility": [
      {
        "version": "5.0",
        "commit": "492a77b1867c2d31b08a3d7db63de59a8e2399ac"
      },
      {
        "version": "5.1",
        "commit": "59941f680326d41d00e3351972883f3377f8320b"
      },
      {
        "version": "5.2",
        "commit": "59941f680326d41d00e3351972883f3377f8320b"
      },
      {
        "version": "5.3",
        "commit": "59941f680326d41d00e3351972883f3377f8320b"
      }
    ],
    "platforms": [
      "Darwin",
      "Linux"
    ],
    "actions": [
      {
        "action": "BuildSwiftPackage",
        "configuration": "release",
        "tags": "sourcekit-disabled swiftpm"
      },
      {
        "action": "TestSwiftPackage"
      }
    ]
  },
  {
    "repository": "Git",
    "url": "https://github.com/apple/swift-metrics",
    "path": "swift-metrics",
    "branch": "main",
    "maintainer": "ktoso@apple.com",
    "compatibility": [
      {
        "version": "5.0",
        "commit": "68e6cb29387754df21d96cb35d09b6ad0f59300f"
      },
      {
        "version": "5.2",
        "commit": "68e6cb29387754df21d96cb35d09b6ad0f59300f"
      }
    ],
    "platforms": [
      "Darwin",
      "Linux"
    ],
    "actions": [
      {
        "action": "BuildSwiftPackage",
        "configuration": "release",
        "tags": "sourcekit-disabled swiftpm"
      },
      {
        "action": "TestSwiftPackage"
      }
    ]
  },
  {
    "repository": "Git",
    "url": "https://github.com/apple/swift-nio-extras",
    "path": "swift-nio-extras",
    "branch": "main",
    "maintainer": "johannesweiss@apple.com",
    "compatibility": [
      {
        "version": "4.2",
        "commit": "0dbd54199d06c80a35b441c39ac2ef1b78778740"
      },
      {
        "version": "5.0",
        "commit": "66f9a509ed3cc56b6eb367515e421beca4a0af53"
      },
      {
        "version": "5.1",
        "commit": "e8d4442cf7a39828f54fb6851aa94767c8b7c9a5"
      },
      {
        "version": "5.2",
        "commit": "e8d4442cf7a39828f54fb6851aa94767c8b7c9a5"
      },
      {
        "version": "5.3",
        "commit": "e8d4442cf7a39828f54fb6851aa94767c8b7c9a5"
      }
    ],
    "platforms": [
      "Darwin",
      "Linux"
    ],
    "actions": [
      {
        "action": "BuildSwiftPackage",
        "configuration": "release",
        "tags": "sourcekit-disabled swiftpm"
      },
      {
        "action": "TestSwiftPackage"
      }
    ]
  },
  {
    "repository": "Git",
    "url": "https://github.com/apple/swift-nio-ssl",
    "path": "swift-nio-ssl",
    "branch": "main",
    "maintainer": "johannesweiss@apple.com",
    "compatibility": [
      {
        "version": "5.0",
        "commit": "16de4b45c7cbe9815f995dd1539e6b7c4f0980a5"
      },
      {
        "version": "5.1",
        "commit": "62bf5083df970e67c886210fa5b857eacf044b7c"
      },
      {
        "version": "5.2",
        "commit": "62bf5083df970e67c886210fa5b857eacf044b7c"
      },
      {
        "version": "5.3",
        "commit": "62bf5083df970e67c886210fa5b857eacf044b7c"
      }
    ],
    "platforms": [
      "Darwin",
      "Linux"
    ],
    "actions": [
      {
        "action": "BuildSwiftPackage",
        "configuration": "release",
        "tags": "sourcekit-disabled swiftpm"
      },
      {
        "action": "TestSwiftPackage"
      }
    ]
  },
  {
    "repository": "Git",
    "url": "https://github.com/apple/swift-nio-ssh",
    "path": "swift-nio-ssh",
    "branch": "main",
    "maintainer": "johannesweiss@apple.com",
    "compatibility": [
      {
        "version": "5.1",
        "commit": "3860f75de5554e4dc4a02d6955f0607cd8bde250"
      },
      {
        "version": "5.2",
        "commit": "3860f75de5554e4dc4a02d6955f0607cd8bde250"
      },
      {
        "version": "5.3",
        "commit": "3860f75de5554e4dc4a02d6955f0607cd8bde250"
      }
    ],
    "platforms": [
      "Darwin",
      "Linux"
    ],
    "actions": [
      {
        "action": "BuildSwiftPackage",
        "configuration": "release",
        "tags": "sourcekit-disabled swiftpm"
      },
      {
        "action": "TestSwiftPackage"
      }
    ]
  },
  {
    "repository": "Git",
    "url": "https://github.com/apple/swift-nio-transport-services",
    "path": "swift-nio-transport-services",
    "branch": "main",
    "maintainer": "johannesweiss@apple.com",
    "compatibility": [
      {
        "version": "5.0",
        "commit": "9fc0d32e072181e5ef90a178bd67dfc7edbd1533"
      },
      {
        "version": "5.1",
        "commit": "9fc0d32e072181e5ef90a178bd67dfc7edbd1533"
      },
      {
        "version": "5.2",
        "commit": "9fc0d32e072181e5ef90a178bd67dfc7edbd1533"
      },
      {
        "version": "5.3",
        "commit": "9fc0d32e072181e5ef90a178bd67dfc7edbd1533"
      }
    ],
    "platforms": [
      "Darwin",
      "Linux"
    ],
    "actions": [
      {
        "action": "BuildSwiftPackage",
        "configuration": "release",
        "tags": "sourcekit-disabled swiftpm"
      },
      {
        "action": "TestSwiftPackage"
      }
    ]
  },
  {
    "repository": "Git",
    "url": "https://github.com/apple/swift-crypto",
    "path": "swift-crypto",
    "branch": "main",
    "maintainer": "johannesweiss@apple.com",
    "compatibility": [
      {
        "version": "5.1",
        "commit": "8f4bfa5bc1951440c15710e9e893721aa4b2765c"
      },
      {
        "version": "5.2",
        "commit": "8f4bfa5bc1951440c15710e9e893721aa4b2765c"
      },
      {
        "version": "5.3",
        "commit": "8f4bfa5bc1951440c15710e9e893721aa4b2765c"
      }
    ],
    "platforms": [
      "Darwin",
      "Linux"
    ],
    "actions": [
      {
        "action": "BuildSwiftPackage",
        "configuration": "release",
        "tags": "sourcekit-disabled swiftpm"
      },
      {
        "action": "TestSwiftPackage"
      }
    ]
  },
  {
    "repository": "Git",
    "url": "https://github.com/apple/swift-numerics",
    "path": "swift-numerics",
    "branch": "main",
    "maintainer": "stephentyrone@gmail.com",
    "compatibility": [
      {
        "version": "5.2",
        "commit": "ae364a28f0eaf368b6a538a224d9ab20d88562c7"
      }
    ],
    "platforms": [
      "Darwin"
    ],
    "actions": [
      {
        "action": "BuildSwiftPackage",
        "configuration": "release",
        "tags": "swiftpm"
      },
      {
        "action": "TestSwiftPackage"
      }
    ]
  },
  {
    "repository": "Git",
    "url": "https://github.com/apple/swift-system",
    "path": "swift-system",
    "branch": "main",
    "maintainer": "milseman@apple.com",
    "compatibility": [
      {
        "version": "5.2",
        "commit": "0627d28e6ae514940c6ee061acfd36a3c231b87f"  
      }
    ],
    "platforms": [
      "Darwin"
    ],
    "actions": [
      {
        "action": "BuildSwiftPackage",
        "configuration": "release",
        "tags": "swiftpm"
      },
      {
        "action": "TestSwiftPackage"
      }
    ]
  },
  {
    "repository": "Git",
    "url": "https://github.com/apple/swift-distributed-tracing",
    "path": "swift-distributed-tracing",
    "branch": "main",
    "maintainer": "ktoso@apple.com",
    "compatibility": [
      {
        "version": "5.0",
        "commit": "73f2b523f0f1b04b0c58979a10fafc7860819889"
      },
      {
        "version": "5.2",
        "commit": "73f2b523f0f1b04b0c58979a10fafc7860819889"
      }
    ],
    "platforms": [
      "Darwin",
      "Linux"
    ],
    "actions": [
      {
        "action": "BuildSwiftPackage",
        "configuration": "release",
        "tags": "sourcekit-disabled swiftpm"
      },
      {
        "action": "TestSwiftPackage"
      }
    ]
  },
  {
    "repository": "Git",
    "url": "https://github.com/SwiftyJSON/SwiftyJSON.git",
    "path": "SwiftyJSON",
    "branch": "master",
    "maintainer": "wongzigii@gmail.com",
    "compatibility": [
      {
        "version": "4.2",
        "commit": "b93c5d2bd883959262b4c7aabe333667dadb1ab0"
      },
      {
        "version": "5.0",
        "commit": "b93c5d2bd883959262b4c7aabe333667dadb1ab0"
      },
      {
        "version": "5.1",
        "commit": "bad5f2f94a71216a32c030a3586bdcfc1f7e660b"
      }
    ],
    "platforms": [
      "Darwin"
    ],
    "actions": [
      {
        "action": "BuildXcodeWorkspaceScheme",
        "workspace": "SwiftyJSON.xcworkspace",
        "scheme": "SwiftyJSON macOS",
        "destination": "platform=macOS",
        "configuration": "Release"
      },
      {
        "action": "BuildXcodeWorkspaceScheme",
        "workspace": "SwiftyJSON.xcworkspace",
        "scheme": "SwiftyJSON iOS",
        "destination": "generic/platform=iOS",
        "configuration": "Release"
      },
      {
        "action": "BuildXcodeWorkspaceScheme",
        "workspace": "SwiftyJSON.xcworkspace",
        "scheme": "SwiftyJSON tvOS",
        "destination": "generic/platform=tvOS",
        "configuration": "Release"
      },
      {
        "action": "BuildXcodeWorkspaceScheme",
        "workspace": "SwiftyJSON.xcworkspace",
        "scheme": "SwiftyJSON watchOS",
        "destination": "generic/platform=watchOS",
        "configuration": "Release"
      },
      {
        "action": "TestXcodeWorkspaceScheme",
        "workspace": "SwiftyJSON.xcworkspace",
        "scheme": "SwiftyJSON OSX",
        "destination": "platform=macOS"
      },
      {
        "action": "TestXcodeWorkspaceScheme",
        "workspace": "SwiftyJSON.xcworkspace",
        "scheme": "SwiftyJSON iOS",
        "destination": "platform=iOS Simulator,name=iPhone 7"
      },
      {
        "action": "TestXcodeWorkspaceScheme",
        "workspace": "SwiftyJSON.xcworkspace",
        "scheme": "SwiftyJSON tvOS",
        "destination": "platform=tvOS Simulator,name=Apple TV 1080p"
      }
    ]
  },
  {
    "repository": "Git",
    "url": "https://github.com/bizz84/SwiftyStoreKit",
    "path": "SwiftyStoreKit",
    "branch": "master",
    "maintainer": "bizz84@gmail.com",
    "compatibility": [
      {
        "version": "4.0",
        "commit": "eaa51b729fba905131c0eb534293895846272a63"
      },
      {
        "version": "5.1",
        "commit": "cf0d743f5569233b64112404186655e0a43d7dd6"
      }
    ],
    "platforms": [
      "Darwin"
    ],
    "actions": [
      {
        "action": "BuildXcodeProjectTarget",
        "project": "SwiftyStoreKit.xcodeproj",
        "target": "SwiftyStoreKit_iOS",
        "destination": "generic/platform=iOS",
        "configuration": "Release"
      },
      {
        "action": "BuildXcodeProjectTarget",
        "project": "SwiftyStoreKit.xcodeproj",
        "target": "SwiftyStoreKit_macOS",
        "destination": "generic/platform=macOS",
        "configuration": "Release",
        "tags": "sourcekit-disabled"
      },
      {
        "action": "BuildXcodeProjectTarget",
        "project": "SwiftyStoreKit.xcodeproj",
        "target": "SwiftyStoreKit_tvOS",
        "destination": "generic/platform=tvOS",
        "configuration": "Release"
      }
    ]
  },
  {
    "repository": "Git",
    "url": "https://github.com/pointfreeco/swift-tagged.git",
    "path": "Tagged",
    "branch": "master",
    "maintainer": "support@pointfree.co",
    "compatibility": [
      {
        "version": "5.1",
        "commit": "926e8e0c3d893481b94b418118898a8b9e530353"
      }
    ],
    "platforms": [
      "Darwin",
      "Linux"
    ],
    "actions": [
      {
        "action": "BuildXcodeWorkspaceScheme",
        "workspace": "Tagged.xcworkspace",
        "scheme": "Tagged_macOS",
        "destination": "generic/platform=macOS",
        "configuration": "Release"
      },
      {
        "action": "BuildXcodeWorkspaceScheme",
        "workspace": "Tagged.xcworkspace",
        "scheme": "Tagged_iOS",
        "destination": "generic/platform=iOS",
        "configuration": "Release"
      },
      {
        "action": "BuildXcodeWorkspaceScheme",
        "workspace": "Tagged.xcworkspace",
        "scheme": "Tagged_tvOS",
        "destination": "generic/platform=tvOS",
        "configuration": "Release"
      },
      {
        "action": "BuildXcodeWorkspaceScheme",
        "workspace": "Tagged.xcworkspace",
        "scheme": "Tagged_watchOS",
        "destination": "generic/platform=watchOS",
        "configuration": "Release"
      },
      {
        "action": "BuildSwiftPackage",
        "configuration": "release",
        "tags": "swiftpm"
      },
      {
        "action": "TestSwiftPackage"
      }
    ]
  },
  {
    "repository": "Git",
    "url": "https://github.com/devxoul/Then.git",
    "path": "Then",
    "branch": "master",
    "maintainer": "devxoul@gmail.com",
    "compatibility": [
      {
        "version": "4.2",
        "commit": "3edb1c0f557506d845362fda6d8564718435bfb1"
      },
      {
        "version": "5.0",
        "commit": "3edb1c0f557506d845362fda6d8564718435bfb1"
      },
      {
        "version": "5.1",
        "commit": "96cbf16a252a504c6a1837ed37a42425fbc6555e"
      }
    ],
    "platforms": [
      "Darwin"
    ],
    "actions": [
      {
        "action": "BuildSwiftPackage",
        "configuration": "release",
        "tags": "sourcekit-disabled swiftpm"
      },
      {
        "action": "TestSwiftPackage"
      }
    ]
  },
  {
    "repository": "Git",
    "url": "https://github.com/intelygenz/Kommander-iOS.git",
    "path": "kommander",
    "branch": "master",
    "maintainer": "alejandro.ruperez@intelygenz.com",
    "compatibility": [
      {
        "version": "4.2",
        "commit": "03555e5e2a517f977ba8736172115f0db2c645a8"
      },
      {
        "version": "5.0",
        "commit": "03555e5e2a517f977ba8736172115f0db2c645a8"
      },
      {
        "version": "5.1",
        "commit": "03555e5e2a517f977ba8736172115f0db2c645a8"
      }
    ],
    "platforms": [
      "Darwin"
    ],
    "actions": [
      {
        "action": "BuildXcodeWorkspaceScheme",
        "workspace": "Kommander.xcworkspace",
        "scheme": "Kommander",
        "destination": "generic/platform=iOS",
        "configuration": "Release"
      },
      {
        "action": "BuildXcodeWorkspaceScheme",
        "workspace": "Kommander.xcworkspace",
        "scheme": "Kommander macOS",
        "destination": "generic/platform=macOS",
        "configuration": "Release",
        "tags": "sourcekit-disabled"
      },
      {
        "action": "BuildXcodeWorkspaceScheme",
        "workspace": "Kommander.xcworkspace",
        "scheme": "Kommander tvOS",
        "destination": "generic/platform=tvOS",
        "configuration": "Release"
      },
      {
        "action": "BuildXcodeWorkspaceScheme",
        "workspace": "Kommander.xcworkspace",
        "scheme": "Kommander watchOS",
        "destination": "generic/platform=watchOS",
        "configuration": "Release"
      }
    ]
  },
  {
    "repository": "Git",
    "url": "https://github.com/alexruperez/LaunchScreenSnapshot.git",
    "path": "launchscreensnapshot",
    "branch": "master",
    "maintainer": "contact@alexruperez.com",
    "compatibility": [
      {
        "version": "4.0",
        "commit": "f168b4fd2757cbda7092c3db8685dc2854b80003"
      },
      {
        "version": "5.1",
        "commit": "a4dcad1fd70e8ac41621e80dd606cbe74dd0c410"
      }
    ],
    "platforms": [
      "Darwin"
    ],
    "actions": [
      {
        "action": "BuildXcodeWorkspaceScheme",
        "workspace": "LaunchScreenSnapshot.xcworkspace",
        "scheme": "LaunchScreenSnapshot",
        "destination": "generic/platform=iOS",
        "configuration": "Release",
        "tags": "sourcekit-disabled"
      }
    ]
  },
  {
    "repository": "Git",
    "url": "https://github.com/lyft/mapper.git",
    "path": "mapper",
    "branch": "master",
    "maintainer": "k@keith.so",
    "compatibility": [
      {
        "version": "4.0",
        "commit": "d501cb83be55d67779dd2dc3e2dea53fdf78c39d"
      },
      {
        "version": "4.2",
        "commit": "d501cb83be55d67779dd2dc3e2dea53fdf78c39d"
      },
      {
        "version": "5.0",
        "commit": "d501cb83be55d67779dd2dc3e2dea53fdf78c39d"
      },
      {
        "version": "5.1",
        "commit": "877dc54e709058ba1698da1417dd1b92fcb4085d"
      }
    ],
    "platforms": [
      "Darwin"
    ],
    "actions": [
      {
        "action": "BuildXcodeProjectTarget",
        "project": "Mapper.xcodeproj",
        "target": "Mapper",
        "destination": "generic/platform=iOS",
        "configuration": "Release"
      },
      {
        "action": "BuildXcodeProjectTarget",
        "project": "Mapper.xcodeproj",
        "target": "Mapper",
        "destination": "generic/platform=macOS",
        "configuration": "Release",
        "tags": "sourcekit-disabled"
      },
      {
        "action": "BuildXcodeProjectTarget",
        "project": "Mapper.xcodeproj",
        "target": "Mapper",
        "destination": "generic/platform=tvOS",
        "configuration": "Release"
      },
      {
        "action": "BuildXcodeProjectTarget",
        "project": "Mapper.xcodeproj",
        "target": "Mapper",
        "destination": "generic/platform=watchOS",
        "configuration": "Release"
      },
      {
        "action": "BuildSwiftPackage",
        "configuration": "release",
        "tags": "swiftpm"
      },
      {
        "action": "TestSwiftPackage"
      }
    ]
  },
  {
    "repository": "Git",
    "url": "https://github.com/bustoutsolutions/siesta.git",
    "path": "siesta-legacy",
    "branch": "master",
    "compatibility": [
      {
        "version": "4.0",
        "commit": "926127231446fc5c1c8c3236033914a4006ab9a2"
      }
    ],
    "maintainer": "cantrell@pobox.com",
    "platforms": [
      "Darwin"
    ],
    "actions": [
      {
        "action": "BuildXcodeProjectTarget",
        "project": "Siesta.xcodeproj",
        "target": "Siesta iOS",
        "destination": "generic/platform=iOS",
        "configuration": "Release"
      },
      {
        "action": "BuildXcodeProjectTarget",
        "project": "Siesta.xcodeproj",
        "target": "Siesta macOS",
        "destination": "generic/platform=macOS",
        "configuration": "Release",
        "tags": "sourcekit-disabled"
      },
      {
        "action": "BuildXcodeProjectTarget",
        "project": "Siesta.xcodeproj",
        "target": "SiestaUI iOS",
        "destination": "generic/platform=iOS",
        "configuration": "Release"
      },
      {
        "action": "BuildXcodeProjectTarget",
        "project": "Siesta.xcodeproj",
        "target": "SiestaUI macOS",
        "destination": "generic/platform=macOS",
        "configuration": "Release",
        "tags": "sourcekit-disabled"
      }
    ]
  },
  {
    "repository": "Git",
    "url": "https://github.com/bustoutsolutions/siesta.git",
    "path": "siesta",
    "branch": "master",
    "compatibility": [
      {
        "version": "5.1",
        "commit": "cb9c1bf6dbb89028798b9179fe4d1e1762586057"
      }
    ],
    "maintainer": "cantrell@pobox.com",
    "platforms": [
      "Darwin"
    ],
    "actions": [
      {
        "action": "BuildXcodeProjectTarget",
        "project": "Siesta.xcodeproj",
        "target": "Siesta iOS",
        "destination": "generic/platform=iOS",
        "configuration": "Release"
      },
      {
        "action": "BuildXcodeProjectTarget",
        "project": "Siesta.xcodeproj",
        "target": "Siesta macOS",
        "destination": "generic/platform=macOS",
        "configuration": "Release",
        "tags": "sourcekit-disabled"
      },
      {
        "action": "BuildXcodeProjectTarget",
        "project": "Siesta.xcodeproj",
        "target": "SiestaUI iOS",
        "destination": "generic/platform=iOS",
        "configuration": "Release"
      },
      {
        "action": "BuildXcodeProjectTarget",
        "project": "Siesta.xcodeproj",
        "target": "SiestaUI macOS",
        "destination": "generic/platform=macOS",
        "configuration": "Release",
        "tags": "sourcekit-disabled"
      },
      {
        "action": "BuildSwiftPackage",
        "configuration": "release",
        "tags": "sourcekit-disabled swiftpm"
      },
      {
        "action": "TestSwiftPackage"
      }
    ]
  },
  {
    "repository": "Git",
    "url": "https://github.com/vapor/console.git",
    "path": "vapor_console",
    "branch": "master",
    "maintainer": "tanner@vapor.codes",
    "compatibility": [
      {
        "version": "4.2",
        "commit": "5b9796d39f201b3dd06800437abd9d774a455e57"
      },
      {
        "version": "5.0",
        "commit": "5b9796d39f201b3dd06800437abd9d774a455e57"
      },
      {
        "version": "5.1",
        "commit": "fcd8c1a073536fb074dba12c988c1307ee951c96"
      }
    ],
    "platforms": [
      "Darwin",
      "Linux"
    ],
    "actions": [
      {
        "action": "BuildSwiftPackage",
        "configuration": "release",
        "tags": "sourcekit-disabled swiftpm"
      }
    ]
  },
  {
    "repository": "Git",
    "url": "https://github.com/vapor/core.git",
    "path": "vapor_core",
    "branch": "master",
    "maintainer": "tanner@vapor.codes",
    "compatibility": [
      {
        "version": "4.2",
        "commit": "08a5764af95ccf0a08d0a510358c18628736070d"
      },
      {
        "version": "5.0",
        "commit": "08a5764af95ccf0a08d0a510358c18628736070d"
      },
      {
        "version": "5.1",
        "commit": "c64f63cb21631010952f7abfef719d376ab6a441"
      }
    ],
    "platforms": [
      "Darwin",
      "Linux"
    ],
    "actions": [
      {
        "action": "BuildSwiftPackage",
        "configuration": "release",
        "tags": "sourcekit-disabled swiftpm"
      }
    ]
  },
  {
    "repository": "Git",
    "url": "https://github.com/vapor/database-kit.git",
    "path": "vapor_database-kit",
    "branch": "master",
    "maintainer": "tanner@vapor.codes",
    "compatibility": [
      {
        "version": "4.2",
        "commit": "3a17dbbe9be5f8c37703e4b7982c1332ad6b00c4"
      },
      {
        "version": "5.0",
        "commit": "3a17dbbe9be5f8c37703e4b7982c1332ad6b00c4"
      }
    ],
    "platforms": [
      "Darwin",
      "Linux"
    ],
    "actions": [
      {
        "action": "BuildSwiftPackage",
        "configuration": "release",
        "tags": "sourcekit-disabled swiftpm"
      }
    ]
  },
  {
    "repository": "Git",
    "url": "https://github.com/vapor/multipart.git",
    "path": "vapor_multipart",
    "branch": "master",
    "maintainer": "tanner@vapor.codes",
    "compatibility": [
      {
        "version": "4.2",
        "commit": "e57007c23a52b68e44ebdfc70cbe882a7c4f1ec3"
      },
      {
        "version": "5.0",
        "commit": "e57007c23a52b68e44ebdfc70cbe882a7c4f1ec3"
      },
      {
        "version": "5.1",
        "commit": "f919a01c4d10a281d6236a21b0b1d1759a72b8eb"
      }
    ],
    "platforms": [
      "Darwin",
      "Linux"
    ],
    "actions": [
      {
        "action": "BuildSwiftPackage",
        "configuration": "release",
        "tags": "sourcekit-disabled swiftpm"
      }
    ]
  },
  {
    "repository": "Git",
    "url": "https://github.com/vapor/routing.git",
    "path": "vapor_routing",
    "branch": "master",
    "maintainer": "tanner@vapor.codes",
    "compatibility": [
      {
        "version": "4.2",
        "commit": "3219e328491b0853b8554c5a694add344d2c6cfb"
      },
      {
        "version": "5.0",
        "commit": "3219e328491b0853b8554c5a694add344d2c6cfb"
      },
      {
        "version": "5.1",
        "commit": "e6d9d65c5f9aa3b980ff722096573e52cb1f274a"
      }
    ],
    "platforms": [
      "Darwin",
      "Linux"
    ],
    "actions": [
      {
        "action": "BuildSwiftPackage",
        "configuration": "release",
        "tags": "sourcekit-disabled swiftpm"
      }
    ]
  },
  {
    "repository": "Git",
    "url": "https://github.com/vapor/service.git",
    "path": "vapor_service",
    "branch": "master",
    "maintainer": "tanner@vapor.codes",
    "compatibility": [
      {
        "version": "4.2",
        "commit": "281a70b69783891900be31a9e70051b6fe19e146"
      },
      {
        "version": "5.0",
        "commit": "281a70b69783891900be31a9e70051b6fe19e146"
      },
      {
        "version": "5.1",
        "commit": "8698263f1b1585ea9531ddfebb2b7a8a3e73d542"
      }
    ],
    "platforms": [
      "Darwin",
      "Linux"
    ],
    "actions": [
      {
        "action": "BuildSwiftPackage",
        "configuration": "release",
        "tags": "sourcekit-disabled swiftpm"
      }
    ]
  },
  {
    "repository": "Git",
    "url": "https://github.com/vapor/template-kit.git",
    "path": "vapor_template-kit",
    "branch": "master",
    "maintainer": "tanner@vapor.codes",
    "compatibility": [
      {
        "version": "4.2",
        "commit": "db35b1c35aabd0f5db3abca0cfda7becfe9c43e2"
      },
      {
        "version": "5.0",
        "commit": "db35b1c35aabd0f5db3abca0cfda7becfe9c43e2"
      },
      {
        "version": "5.1",
        "commit": "51405c83e95e8adb09565278a5e9b959c605e56c"
      }
    ],
    "platforms": [
      "Darwin",
      "Linux"
    ],
    "actions": [
      {
        "action": "BuildSwiftPackage",
        "configuration": "release",
        "tags": "sourcekit-disabled swiftpm"
      }
    ]
  },
  {
    "repository": "Git",
    "url": "https://github.com/vapor/url-encoded-form.git",
    "path": "vapor_url-encoded-form",
    "branch": "master",
    "maintainer": "tanner@vapor.codes",
    "compatibility": [
      {
        "version": "4.2",
        "commit": "cbfe7ef6301557d3f2d0807a98165232ae06e1c6"
      },
      {
        "version": "5.0",
        "commit": "cbfe7ef6301557d3f2d0807a98165232ae06e1c6"
      },
      {
        "version": "5.1",
        "commit": "82d8d63bdb76b6dd8febe916c639ab8608dbbaed"
      }
    ],
    "platforms": [
      "Darwin",
      "Linux"
    ],
    "actions": [
      {
        "action": "BuildSwiftPackage",
        "configuration": "release",
        "tags": "sourcekit-disabled swiftpm"
      }
    ]
  },
  {
    "repository": "Git",
    "url": "https://github.com/vapor/validation.git",
    "path": "vapor_validation",
    "branch": "master",
    "maintainer": "tanner@vapor.codes",
    "compatibility": [
      {
        "version": "4.2",
        "commit": "156f8adeac3440e868da3757777884efbc6ec0cc"
      },
      {
        "version": "5.0",
        "commit": "156f8adeac3440e868da3757777884efbc6ec0cc"
      },
      {
        "version": "5.1",
        "commit": "4de213cf319b694e4ce19e5339592601d4dd3ff6"
      }
    ],
    "platforms": [
      "Darwin",
      "Linux"
    ],
    "actions": [
      {
        "action": "BuildSwiftPackage",
        "configuration": "release",
        "tags": "sourcekit-disabled swiftpm"
      }
    ]
  },
  {
    "repository": "Git",
    "url": "https://github.com/lolgear/Base64CoderSwiftUI.git",
    "path": "Base64CoderSwiftUI",
    "branch": "master",
    "maintainer": "gaussblurinc@gmail.com",
    "compatibility": [
      {
        "version": "5.1",
        "commit": "f94c86027607f411e1b2e2f7373df375dc0173d6"
      }
    ],
    "platforms": [
      "Darwin"
    ],
    "actions": [
      {
        "action": "BuildXcodeProjectTarget",
        "project": "Base64CoderSwiftUI.xcodeproj",
        "target": "Base64CoderSwiftUI",
        "destination": "generic/platform=iOS",
        "configuration": "Release",
        "tags": "sourcekit sourcekit-smoke"
      }
    ]
  },
  {
    "repository": "Git",
    "url": "https://github.com/Quick/Nimble",
    "path": "Nimble",
    "branch": "master",
    "maintainer": "suicaicoca@gmail.com",
    "compatibility": [
      {
        "version": "5.1",
        "commit": "eea5843b34beb559dd51cf004953f75028e47add"
      }
    ],
    "platforms": [
      "Darwin"
    ],
    "actions": [
      {
        "action": "BuildSwiftPackage",
        "configuration": "release",
        "tags": "swiftpm"
      },
      {
        "action": "TestSwiftPackage"
      }
    ]
  }
]<|MERGE_RESOLUTION|>--- conflicted
+++ resolved
@@ -2654,7 +2654,32 @@
   },
   {
     "repository": "Git",
-<<<<<<< HEAD
+    "url": "https://github.com/apple/swift-argument-parser",
+    "path": "swift-argument-parser",
+    "branch": "main",
+    "maintainer": "natecook@apple.com",
+    "compatibility": [
+      {
+        "version": "5.2",
+        "commit": "41f5fe52a34b2c7b9938996387fabfaca21918bd"
+      }
+    ],
+    "platforms": [
+      "Darwin"
+    ],
+    "actions": [
+      {
+        "action": "BuildSwiftPackage",
+        "configuration": "release",
+        "tags": "swiftpm"
+      },
+      {
+        "action": "TestSwiftPackage"
+      }
+    ]
+  },
+  {
+    "repository": "Git",
     "url": "https://github.com/apple/swift-atomics",
     "path": "swift-atomics",
     "branch": "main",
@@ -2668,20 +2693,6 @@
     "platforms": [
       "Darwin",
       "Linux"
-=======
-    "url": "https://github.com/apple/swift-argument-parser",
-    "path": "swift-argument-parser",
-    "branch": "main",
-    "maintainer": "natecook@apple.com",
-    "compatibility": [
-      {
-        "version": "5.2",
-        "commit": "41f5fe52a34b2c7b9938996387fabfaca21918bd"
-      }
-    ],
-    "platforms": [
-      "Darwin"
->>>>>>> 2e7ed8fb
     ],
     "actions": [
       {
