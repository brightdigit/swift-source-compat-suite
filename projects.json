--- conflicted
+++ resolved
@@ -5223,21 +5223,8 @@
         "action": "BuildSwiftPackage",
         "configuration": "release",
         "build_tests": "true",
-<<<<<<< HEAD
         "build_tests_release": "true",
         "tags": "swiftpm"
-=======
-        "tags": "swiftpm",
-        "xfail": [
-          {
-            "issue": "https://github.com/swiftlang/swift/issues/75499",
-            "compatibility": ["5.10"],
-            "branch": ["main", "release/6.0", "release/6.1"],
-            "platform": "Linux",
-            "job": ["source-compat"]
-          }
-        ]
->>>>>>> bcfa8030
       },
       {
         "action": "TestSwiftPackage",
