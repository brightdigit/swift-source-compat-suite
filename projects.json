--- conflicted
+++ resolved
@@ -885,7 +885,6 @@
   },
   {
     "repository": "Git",
-<<<<<<< HEAD
     "url": "https://github.com/davecom/SwiftGraph.git",
     "path": "SwiftGraph",
     "branch": "master",
@@ -914,21 +913,11 @@
     "compatibility": {
       "3.0": {
         "commit": "a127ac74685daec77dd4580bd82c8ace8cc9cc29"
-=======
-    "url": "https://github.com/Bouke/Lark.git",
-    "path": "Lark",
-    "branch": "master",
-    "maintainer": "bouke@haarsma.eu",
-    "compatibility": {
-      "3.1": {
-        "commit": "fc67970caccfd23b0da802d74dcacbe8db7f1e90"
->>>>>>> 15d5c2ef
-      }
-    },
-    "platforms": [
-      "Darwin"
-    ],
-<<<<<<< HEAD
+      }
+    },
+    "platforms": [
+      "Darwin"
+    ],
     "maintainer": "connerk@gmail.com",
     "actions": [
       {
@@ -946,15 +935,10 @@
         "configuration": "Release"
       },
       {
-=======
-    "actions": [
-      {
->>>>>>> 15d5c2ef
         "action": "BuildSwiftPackage",
         "configuration": "release"
       },
       {
-<<<<<<< HEAD
         "action": "TestXcodeProjectScheme",
         "project": "PinkyPromise.xcodeproj",
         "scheme": "PinkyPromise_iOS",
@@ -1175,10 +1159,29 @@
         "configuration": "release"
       }
     ]
-=======
+  },
+  {
+    "repository": "Git",
+    "url": "https://github.com/Bouke/Lark.git",
+    "path": "Lark",
+    "branch": "master",
+    "maintainer": "bouke@haarsma.eu",
+    "compatibility": {
+      "3.1": {
+        "commit": "fc67970caccfd23b0da802d74dcacbe8db7f1e90"
+      }
+    },
+    "platforms": [
+      "Darwin"
+    ],
+    "actions": [
+      {
+        "action": "BuildSwiftPackage",
+        "configuration": "release"
+      },
+      {
         "action": "TestSwiftPackage"
       }
     ]
->>>>>>> 15d5c2ef
   }
 ]